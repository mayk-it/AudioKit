//
//  AudioFilePlayer.swift
//  AudioKitDemo
//
//  Created by Nicholas Arner on 3/1/15.
//  Copyright (c) 2015 AudioKit. All rights reserved.
//


class AudioFilePlayer: AKInstrument {
    
    var auxilliaryOutput = AKAudio()

    // INSTRUMENT BASED CONTROL ============================================
    var speed       = AKInstrumentProperty(value: 1, minimum: -2, maximum: -2)
    var scaling     = AKInstrumentProperty(value: 1, minimum: 0.0, maximum: 3.0)
    var sampleMix   = AKInstrumentProperty(value: 0, minimum: 0, maximum: 1)
    
    
    // INSTRUMENT DEFINITION ===============================================
    override init() {
        super.init()
        
        addProperty(speed)
        addProperty(scaling)
        addProperty(sampleMix)
        
        let file1 = String(NSBundle.mainBundle().pathForResource("PianoBassDrumLoop", ofType: "wav")!)
        let file2 = String(NSBundle.mainBundle().pathForResource("808loop", ofType: "wav")!)
        
        let fileIn1 = AKFileInput(filename: file1)
        fileIn1.speed = speed;
        connect(fileIn1)
        
        let fileIn2 = AKFileInput(filename: file2)
        fileIn2.speed = speed;
        connect(fileIn2)

        var fileInLeft  = AKMix(input1: fileIn1.leftOutput,  input2: fileIn2.leftOutput, balance: sampleMix)
        var fileInRight = AKMix(input1: fileIn1.rightOutput, input2: fileIn2.rightOutput, balance: sampleMix)

        var leftF = AKFFT(
            input: fileInLeft.scaledBy(0.25.ak),
            fftSize: 1024.ak,
            overlap: 256.ak,
<<<<<<< HEAD
            windowType: AKWindowTableGenerator.hammingWindow(),
=======
            windowType: AKFFTWindowType.Hamming,
>>>>>>> fea043ee
            windowFilterSize: 1024.ak
        )
        
        var leftR = AKFFT(
            input: fileInRight.scaledBy(0.25.ak),
            fftSize: 1024.ak,
            overlap: 256.ak,
<<<<<<< HEAD
            windowType: AKWindowTableGenerator.hammingWindow(),
=======
            windowType: AKFFTWindowType.Hamming,
>>>>>>> fea043ee
            windowFilterSize: 1024.ak
        )
        
        var scaledLeftF = AKScaledFFT(
            signal: leftF,
            frequencyRatio: scaling
        )
        
        var scaledLeftR = AKScaledFFT(
            signal: leftR,
            frequencyRatio: scaling
        )

        var scaledLeft  = AKResynthesizedAudio(signal: scaledLeftF)
        connect(scaledLeft)
        var scaledRight = AKResynthesizedAudio(signal: scaledLeftR)
        connect(scaledRight)
        
        var mono = AKMix(input1: scaledLeft, input2: scaledRight, balance: 0.5.ak)
        connect(mono)
        
        // Output to global effects processing
        auxilliaryOutput = AKAudio.globalParameter()
        assignOutput(auxilliaryOutput, to: mono)
    }
}<|MERGE_RESOLUTION|>--- conflicted
+++ resolved
@@ -30,11 +30,9 @@
         
         let fileIn1 = AKFileInput(filename: file1)
         fileIn1.speed = speed;
-        connect(fileIn1)
         
         let fileIn2 = AKFileInput(filename: file2)
         fileIn2.speed = speed;
-        connect(fileIn2)
 
         var fileInLeft  = AKMix(input1: fileIn1.leftOutput,  input2: fileIn2.leftOutput, balance: sampleMix)
         var fileInRight = AKMix(input1: fileIn1.rightOutput, input2: fileIn2.rightOutput, balance: sampleMix)
@@ -43,11 +41,7 @@
             input: fileInLeft.scaledBy(0.25.ak),
             fftSize: 1024.ak,
             overlap: 256.ak,
-<<<<<<< HEAD
-            windowType: AKWindowTableGenerator.hammingWindow(),
-=======
-            windowType: AKFFTWindowType.Hamming,
->>>>>>> fea043ee
+            windowType: AKFFT.hammingWindow(),
             windowFilterSize: 1024.ak
         )
         
@@ -55,11 +49,7 @@
             input: fileInRight.scaledBy(0.25.ak),
             fftSize: 1024.ak,
             overlap: 256.ak,
-<<<<<<< HEAD
-            windowType: AKWindowTableGenerator.hammingWindow(),
-=======
-            windowType: AKFFTWindowType.Hamming,
->>>>>>> fea043ee
+            windowType: AKFFT.hammingWindow(),
             windowFilterSize: 1024.ak
         )
         
@@ -74,12 +64,9 @@
         )
 
         var scaledLeft  = AKResynthesizedAudio(signal: scaledLeftF)
-        connect(scaledLeft)
         var scaledRight = AKResynthesizedAudio(signal: scaledLeftR)
-        connect(scaledRight)
         
         var mono = AKMix(input1: scaledLeft, input2: scaledRight, balance: 0.5.ak)
-        connect(mono)
         
         // Output to global effects processing
         auxilliaryOutput = AKAudio.globalParameter()
