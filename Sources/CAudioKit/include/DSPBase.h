--- conflicted
+++ resolved
@@ -5,8 +5,6 @@
 #include "Interop.h"
 #if __APPLE__
 #import <AudioToolbox/AudioToolbox.h>
-<<<<<<< HEAD
-#import <AVFoundation/AVFoundation.h>
 #else // __APPLE__
 #include "AudioToolbox_NonApplePorting.h"
 #endif // __APPLE__
@@ -25,8 +23,6 @@
 #pragma warning(disable:4458) // declaration ... hides class member
 #pragma warning(disable:4505) // unreferenced local function has been removed
 #endif
-=======
->>>>>>> ab8c2c1d
 
 #include <stdarg.h>
 
@@ -66,14 +62,7 @@
 
 #ifdef __cplusplus
 
-<<<<<<< HEAD
-#ifdef __APPLE__
-#import <Foundation/Foundation.h>
-#endif // __APPLE__
-#include <vector>
-=======
 #import <vector>
->>>>>>> ab8c2c1d
 
 /**
  Base class for DSPKernels. Many of the methods are virtual, because the base AudioUnit class
