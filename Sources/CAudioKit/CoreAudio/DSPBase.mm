--- conflicted
+++ resolved
@@ -35,15 +35,7 @@
 
 void allocateRenderResourcesDSP(DSPRef pDSP, uint32_t channelCount, double sampleRate)
 {
-<<<<<<< HEAD
-#ifdef __APPLE__
-    pDSP->init(format.channelCount, format.sampleRate);
-#else // __APPLE__
-    pDSP->init(format->channelCount, format->sampleRate);
-#endif // __APPLE__
-=======
     pDSP->init(channelCount, sampleRate);
->>>>>>> ab8c2c1d
 }
 
 void deallocateRenderResourcesDSP(DSPRef pDSP)
