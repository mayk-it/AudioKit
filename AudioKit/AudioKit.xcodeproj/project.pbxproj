// !$*UTF8*$!
{
	archiveVersion = 1;
	classes = {
	};
	objectVersion = 46;
	objects = {

/* Begin PBXBuildFile section */
		C41970621BC8F65500825B6A /* AKLinearTransformation.swift in Sources */ = {isa = PBXBuildFile; fileRef = C419705E1BC8F65500825B6A /* AKLinearTransformation.swift */; };
		C41970631BC8F65500825B6A /* AKLinearTransformationAudioUnit.h in Headers */ = {isa = PBXBuildFile; fileRef = C419705F1BC8F65500825B6A /* AKLinearTransformationAudioUnit.h */; settings = {ATTRIBUTES = (Public, ); }; };
		C41970641BC8F65500825B6A /* AKLinearTransformationAudioUnit.mm in Sources */ = {isa = PBXBuildFile; fileRef = C41970601BC8F65500825B6A /* AKLinearTransformationAudioUnit.mm */; };
		C41970651BC8F65500825B6A /* AKLinearTransformationDSPKernel.hpp in Headers */ = {isa = PBXBuildFile; fileRef = C41970611BC8F65500825B6A /* AKLinearTransformationDSPKernel.hpp */; };
		C43FA3011BC1961D00EC6C85 /* AudioKit.h in Headers */ = {isa = PBXBuildFile; fileRef = C43FA3001BC1961D00EC6C85 /* AudioKit.h */; settings = {ATTRIBUTES = (Public, ); }; };
		C43FA3161BC197C100EC6C85 /* AKBufferedAudioBus.hpp in Headers */ = {isa = PBXBuildFile; fileRef = C43FA30E1BC197C100EC6C85 /* AKBufferedAudioBus.hpp */; };
		C43FA3171BC197C100EC6C85 /* AKDSPKernel.hpp in Headers */ = {isa = PBXBuildFile; fileRef = C43FA30F1BC197C100EC6C85 /* AKDSPKernel.hpp */; };
		C43FA3181BC197C100EC6C85 /* AKDSPKernel.mm in Sources */ = {isa = PBXBuildFile; fileRef = C43FA3101BC197C100EC6C85 /* AKDSPKernel.mm */; };
		C43FA3191BC197C100EC6C85 /* AKParameterRamper.hpp in Headers */ = {isa = PBXBuildFile; fileRef = C43FA3111BC197C100EC6C85 /* AKParameterRamper.hpp */; };
		C467755B1BC77BD00027FD6B /* AKFlatFrequencyResponseReverb.swift in Sources */ = {isa = PBXBuildFile; fileRef = C46775571BC77BD00027FD6B /* AKFlatFrequencyResponseReverb.swift */; };
		C467755C1BC77BD00027FD6B /* AKFlatFrequencyResponseReverbAudioUnit.h in Headers */ = {isa = PBXBuildFile; fileRef = C46775581BC77BD00027FD6B /* AKFlatFrequencyResponseReverbAudioUnit.h */; settings = {ATTRIBUTES = (Public, ); }; };
		C467755D1BC77BD00027FD6B /* AKFlatFrequencyResponseReverbAudioUnit.mm in Sources */ = {isa = PBXBuildFile; fileRef = C46775591BC77BD00027FD6B /* AKFlatFrequencyResponseReverbAudioUnit.mm */; };
		C467755E1BC77BD00027FD6B /* AKFlatFrequencyResponseReverbDSPKernel.hpp in Headers */ = {isa = PBXBuildFile; fileRef = C467755A1BC77BD00027FD6B /* AKFlatFrequencyResponseReverbDSPKernel.hpp */; };
		C46775641BC77D310027FD6B /* AKHighPassFilter.swift in Sources */ = {isa = PBXBuildFile; fileRef = C46775601BC77D310027FD6B /* AKHighPassFilter.swift */; };
		C46775651BC77D310027FD6B /* AKHighPassFilterAudioUnit.h in Headers */ = {isa = PBXBuildFile; fileRef = C46775611BC77D310027FD6B /* AKHighPassFilterAudioUnit.h */; settings = {ATTRIBUTES = (Public, ); }; };
		C46775661BC77D310027FD6B /* AKHighPassFilterAudioUnit.mm in Sources */ = {isa = PBXBuildFile; fileRef = C46775621BC77D310027FD6B /* AKHighPassFilterAudioUnit.mm */; };
		C46775671BC77D310027FD6B /* AKHighPassFilterDSPKernel.hpp in Headers */ = {isa = PBXBuildFile; fileRef = C46775631BC77D310027FD6B /* AKHighPassFilterDSPKernel.hpp */; };
		C46775761BC782070027FD6B /* AKBandPassButterworthFilter.swift in Sources */ = {isa = PBXBuildFile; fileRef = C46775721BC782070027FD6B /* AKBandPassButterworthFilter.swift */; };
		C46775771BC782070027FD6B /* AKBandPassButterworthFilterAudioUnit.h in Headers */ = {isa = PBXBuildFile; fileRef = C46775731BC782070027FD6B /* AKBandPassButterworthFilterAudioUnit.h */; settings = {ATTRIBUTES = (Public, ); }; };
		C46775781BC782070027FD6B /* AKBandPassButterworthFilterAudioUnit.mm in Sources */ = {isa = PBXBuildFile; fileRef = C46775741BC782070027FD6B /* AKBandPassButterworthFilterAudioUnit.mm */; };
		C46775791BC782070027FD6B /* AKBandPassButterworthFilterDSPKernel.hpp in Headers */ = {isa = PBXBuildFile; fileRef = C46775751BC782070027FD6B /* AKBandPassButterworthFilterDSPKernel.hpp */; };
		C46775971BC7897B0027FD6B /* AKBandRejectButterworthFilter.swift in Sources */ = {isa = PBXBuildFile; fileRef = C46775891BC7897B0027FD6B /* AKBandRejectButterworthFilter.swift */; };
		C46775981BC7897B0027FD6B /* AKBandRejectButterworthFilterAudioUnit.h in Headers */ = {isa = PBXBuildFile; fileRef = C467758A1BC7897B0027FD6B /* AKBandRejectButterworthFilterAudioUnit.h */; settings = {ATTRIBUTES = (Public, ); }; };
		C46775991BC7897B0027FD6B /* AKBandRejectButterworthFilterAudioUnit.mm in Sources */ = {isa = PBXBuildFile; fileRef = C467758B1BC7897B0027FD6B /* AKBandRejectButterworthFilterAudioUnit.mm */; };
		C467759A1BC7897B0027FD6B /* AKBandRejectButterworthFilterDSPKernel.hpp in Headers */ = {isa = PBXBuildFile; fileRef = C467758C1BC7897B0027FD6B /* AKBandRejectButterworthFilterDSPKernel.hpp */; };
		C467759B1BC7897B0027FD6B /* AKHighPassButterworthFilter.swift in Sources */ = {isa = PBXBuildFile; fileRef = C467758E1BC7897B0027FD6B /* AKHighPassButterworthFilter.swift */; };
		C467759C1BC7897B0027FD6B /* AKHighPassButterworthFilterAudioUnit.h in Headers */ = {isa = PBXBuildFile; fileRef = C467758F1BC7897B0027FD6B /* AKHighPassButterworthFilterAudioUnit.h */; settings = {ATTRIBUTES = (Public, ); }; };
		C467759D1BC7897B0027FD6B /* AKHighPassButterworthFilterAudioUnit.mm in Sources */ = {isa = PBXBuildFile; fileRef = C46775901BC7897B0027FD6B /* AKHighPassButterworthFilterAudioUnit.mm */; };
		C467759E1BC7897B0027FD6B /* AKHighPassButterworthFilterDSPKernel.hpp in Headers */ = {isa = PBXBuildFile; fileRef = C46775911BC7897B0027FD6B /* AKHighPassButterworthFilterDSPKernel.hpp */; };
		C467759F1BC7897B0027FD6B /* AKLowPassButterworthFilter.swift in Sources */ = {isa = PBXBuildFile; fileRef = C46775931BC7897B0027FD6B /* AKLowPassButterworthFilter.swift */; };
		C46775A01BC7897B0027FD6B /* AKLowPassButterworthFilterAudioUnit.h in Headers */ = {isa = PBXBuildFile; fileRef = C46775941BC7897B0027FD6B /* AKLowPassButterworthFilterAudioUnit.h */; settings = {ATTRIBUTES = (Public, ); }; };
		C46775A11BC7897B0027FD6B /* AKLowPassButterworthFilterAudioUnit.mm in Sources */ = {isa = PBXBuildFile; fileRef = C46775951BC7897B0027FD6B /* AKLowPassButterworthFilterAudioUnit.mm */; };
		C46775A21BC7897B0027FD6B /* AKLowPassButterworthFilterDSPKernel.hpp in Headers */ = {isa = PBXBuildFile; fileRef = C46775961BC7897B0027FD6B /* AKLowPassButterworthFilterDSPKernel.hpp */; };
		C46775A51BC78A4F0027FD6B /* AKAUDelay.swift in Sources */ = {isa = PBXBuildFile; fileRef = C46775A41BC78A4F0027FD6B /* AKAUDelay.swift */; };
		C46775A91BC78A9F0027FD6B /* AKAUReverb.swift in Sources */ = {isa = PBXBuildFile; fileRef = C46775A81BC78A9F0027FD6B /* AKAUReverb.swift */; };
		C46775AF1BC78D660027FD6B /* AKLowPassFilter.swift in Sources */ = {isa = PBXBuildFile; fileRef = C46775AB1BC78D660027FD6B /* AKLowPassFilter.swift */; };
		C46775B01BC78D660027FD6B /* AKLowPassFilterAudioUnit.h in Headers */ = {isa = PBXBuildFile; fileRef = C46775AC1BC78D660027FD6B /* AKLowPassFilterAudioUnit.h */; settings = {ATTRIBUTES = (Public, ); }; };
		C46775B11BC78D660027FD6B /* AKLowPassFilterAudioUnit.mm in Sources */ = {isa = PBXBuildFile; fileRef = C46775AD1BC78D660027FD6B /* AKLowPassFilterAudioUnit.mm */; };
		C46775B21BC78D660027FD6B /* AKLowPassFilterDSPKernel.hpp in Headers */ = {isa = PBXBuildFile; fileRef = C46775AE1BC78D660027FD6B /* AKLowPassFilterDSPKernel.hpp */; };
		C46775C01BC78F2D0027FD6B /* AKThreePoleLowpassFilter.swift in Sources */ = {isa = PBXBuildFile; fileRef = C46775BC1BC78F2D0027FD6B /* AKThreePoleLowpassFilter.swift */; };
		C46775C11BC78F2D0027FD6B /* AKThreePoleLowpassFilterAudioUnit.h in Headers */ = {isa = PBXBuildFile; fileRef = C46775BD1BC78F2D0027FD6B /* AKThreePoleLowpassFilterAudioUnit.h */; settings = {ATTRIBUTES = (Public, ); }; };
		C46775C21BC78F2D0027FD6B /* AKThreePoleLowpassFilterAudioUnit.mm in Sources */ = {isa = PBXBuildFile; fileRef = C46775BE1BC78F2D0027FD6B /* AKThreePoleLowpassFilterAudioUnit.mm */; };
		C46775C31BC78F2D0027FD6B /* AKThreePoleLowpassFilterDSPKernel.hpp in Headers */ = {isa = PBXBuildFile; fileRef = C46775BF1BC78F2D0027FD6B /* AKThreePoleLowpassFilterDSPKernel.hpp */; };
		C46775C91BC78FCF0027FD6B /* AKChowningReverb.swift in Sources */ = {isa = PBXBuildFile; fileRef = C46775C51BC78FCF0027FD6B /* AKChowningReverb.swift */; };
		C46775CA1BC78FCF0027FD6B /* AKChowningReverbAudioUnit.h in Headers */ = {isa = PBXBuildFile; fileRef = C46775C61BC78FCF0027FD6B /* AKChowningReverbAudioUnit.h */; settings = {ATTRIBUTES = (Public, ); }; };
		C46775CB1BC78FCF0027FD6B /* AKChowningReverbAudioUnit.mm in Sources */ = {isa = PBXBuildFile; fileRef = C46775C71BC78FCF0027FD6B /* AKChowningReverbAudioUnit.mm */; };
		C46775CC1BC78FCF0027FD6B /* AKChowningReverbDSPKernel.hpp in Headers */ = {isa = PBXBuildFile; fileRef = C46775C81BC78FCF0027FD6B /* AKChowningReverbDSPKernel.hpp */; };
		C46775D91BC798250027FD6B /* AKEqualizerFilter.swift in Sources */ = {isa = PBXBuildFile; fileRef = C46775D51BC798250027FD6B /* AKEqualizerFilter.swift */; };
		C46775DA1BC798250027FD6B /* AKEqualizerFilterAudioUnit.h in Headers */ = {isa = PBXBuildFile; fileRef = C46775D61BC798250027FD6B /* AKEqualizerFilterAudioUnit.h */; settings = {ATTRIBUTES = (Public, ); }; };
		C46775DB1BC798250027FD6B /* AKEqualizerFilterAudioUnit.mm in Sources */ = {isa = PBXBuildFile; fileRef = C46775D71BC798250027FD6B /* AKEqualizerFilterAudioUnit.mm */; };
		C46775DC1BC798250027FD6B /* AKEqualizerFilterDSPKernel.hpp in Headers */ = {isa = PBXBuildFile; fileRef = C46775D81BC798250027FD6B /* AKEqualizerFilterDSPKernel.hpp */; };
		C46775EA1BC7A8D50027FD6B /* AKDecimator.swift in Sources */ = {isa = PBXBuildFile; fileRef = C46775E61BC7A8D50027FD6B /* AKDecimator.swift */; };
		C46775EB1BC7A8D50027FD6B /* AKDecimatorAudioUnit.h in Headers */ = {isa = PBXBuildFile; fileRef = C46775E71BC7A8D50027FD6B /* AKDecimatorAudioUnit.h */; settings = {ATTRIBUTES = (Public, ); }; };
		C46775EC1BC7A8D50027FD6B /* AKDecimatorAudioUnit.mm in Sources */ = {isa = PBXBuildFile; fileRef = C46775E81BC7A8D50027FD6B /* AKDecimatorAudioUnit.mm */; };
		C46775ED1BC7A8D50027FD6B /* AKDecimatorDSPKernel.hpp in Headers */ = {isa = PBXBuildFile; fileRef = C46775E91BC7A8D50027FD6B /* AKDecimatorDSPKernel.hpp */; };
		C46927401BE4909D007B54F6 /* soundpipe.h in Headers */ = {isa = PBXBuildFile; fileRef = C469273F1BE4909D007B54F6 /* soundpipe.h */; };
		C469274A1BE49129007B54F6 /* CUI.h in Headers */ = {isa = PBXBuildFile; fileRef = C46927431BE49129007B54F6 /* CUI.h */; };
		C469274B1BE49129007B54F6 /* ini.c in Sources */ = {isa = PBXBuildFile; fileRef = C46927451BE49129007B54F6 /* ini.c */; };
		C469274C1BE49129007B54F6 /* ini.h in Headers */ = {isa = PBXBuildFile; fileRef = C46927461BE49129007B54F6 /* ini.h */; };
		C469274E1BE49129007B54F6 /* LICENSE.txt in Resources */ = {isa = PBXBuildFile; fileRef = C46927481BE49129007B54F6 /* LICENSE.txt */; };
		C46927511BE49270007B54F6 /* randmt.c in Sources */ = {isa = PBXBuildFile; fileRef = C46927501BE49270007B54F6 /* randmt.c */; };
		C46EB5381BDEDDD4008B1B0D /* AKWhiteNoise.swift in Sources */ = {isa = PBXBuildFile; fileRef = C46EB5341BDEDDD4008B1B0D /* AKWhiteNoise.swift */; };
		C46EB5391BDEDDD4008B1B0D /* AKWhiteNoiseAudioUnit.h in Headers */ = {isa = PBXBuildFile; fileRef = C46EB5351BDEDDD4008B1B0D /* AKWhiteNoiseAudioUnit.h */; settings = {ATTRIBUTES = (Public, ); }; };
		C46EB53A1BDEDDD4008B1B0D /* AKWhiteNoiseAudioUnit.mm in Sources */ = {isa = PBXBuildFile; fileRef = C46EB5361BDEDDD4008B1B0D /* AKWhiteNoiseAudioUnit.mm */; };
		C46EB53B1BDEDDD4008B1B0D /* AKWhiteNoiseDSPKernel.hpp in Headers */ = {isa = PBXBuildFile; fileRef = C46EB5371BDEDDD4008B1B0D /* AKWhiteNoiseDSPKernel.hpp */; };
		C481F87D1BE48E3300F6AAA6 /* allpass.c in Sources */ = {isa = PBXBuildFile; fileRef = C481F85C1BE48E3300F6AAA6 /* allpass.c */; };
		C481F87E1BE48E3300F6AAA6 /* atone.c in Sources */ = {isa = PBXBuildFile; fileRef = C481F85D1BE48E3300F6AAA6 /* atone.c */; };
		C481F87F1BE48E3300F6AAA6 /* base.c in Sources */ = {isa = PBXBuildFile; fileRef = C481F85E1BE48E3300F6AAA6 /* base.c */; };
		C481F8801BE48E3300F6AAA6 /* butbp.c in Sources */ = {isa = PBXBuildFile; fileRef = C481F85F1BE48E3300F6AAA6 /* butbp.c */; };
		C481F8811BE48E3300F6AAA6 /* butbr.c in Sources */ = {isa = PBXBuildFile; fileRef = C481F8601BE48E3300F6AAA6 /* butbr.c */; };
		C481F8821BE48E3300F6AAA6 /* buthp.c in Sources */ = {isa = PBXBuildFile; fileRef = C481F8611BE48E3300F6AAA6 /* buthp.c */; };
		C481F8831BE48E3300F6AAA6 /* butlp.c in Sources */ = {isa = PBXBuildFile; fileRef = C481F8621BE48E3300F6AAA6 /* butlp.c */; };
		C481F8841BE48E3300F6AAA6 /* clip.c in Sources */ = {isa = PBXBuildFile; fileRef = C481F8631BE48E3300F6AAA6 /* clip.c */; };
		C481F8851BE48E3300F6AAA6 /* comb.c in Sources */ = {isa = PBXBuildFile; fileRef = C481F8641BE48E3300F6AAA6 /* comb.c */; };
		C481F8861BE48E3300F6AAA6 /* dcblock.c in Sources */ = {isa = PBXBuildFile; fileRef = C481F8651BE48E3300F6AAA6 /* dcblock.c */; };
		C481F8871BE48E3300F6AAA6 /* decimator.c in Sources */ = {isa = PBXBuildFile; fileRef = C481F8661BE48E3300F6AAA6 /* decimator.c */; };
		C481F8881BE48E3300F6AAA6 /* delay.c in Sources */ = {isa = PBXBuildFile; fileRef = C481F8671BE48E3300F6AAA6 /* delay.c */; };
		C481F8891BE48E3300F6AAA6 /* dist.c in Sources */ = {isa = PBXBuildFile; fileRef = C481F8681BE48E3300F6AAA6 /* dist.c */; };
		C481F88A1BE48E3300F6AAA6 /* eqfil.c in Sources */ = {isa = PBXBuildFile; fileRef = C481F8691BE48E3300F6AAA6 /* eqfil.c */; };
		C481F88B1BE48E3300F6AAA6 /* fofilt.c in Sources */ = {isa = PBXBuildFile; fileRef = C481F86A1BE48E3300F6AAA6 /* fofilt.c */; };
		C481F88C1BE48E3300F6AAA6 /* fold.c in Sources */ = {isa = PBXBuildFile; fileRef = C481F86B1BE48E3300F6AAA6 /* fold.c */; };
		C481F88D1BE48E3300F6AAA6 /* fosc.c in Sources */ = {isa = PBXBuildFile; fileRef = C481F86C1BE48E3300F6AAA6 /* fosc.c */; };
		C481F88E1BE48E3300F6AAA6 /* ftbl.c in Sources */ = {isa = PBXBuildFile; fileRef = C481F86D1BE48E3300F6AAA6 /* ftbl.c */; };
		C481F88F1BE48E3300F6AAA6 /* jcrev.c in Sources */ = {isa = PBXBuildFile; fileRef = C481F86E1BE48E3300F6AAA6 /* jcrev.c */; };
		C481F8901BE48E3300F6AAA6 /* lpf18.c in Sources */ = {isa = PBXBuildFile; fileRef = C481F86F1BE48E3300F6AAA6 /* lpf18.c */; };
		C481F8911BE48E3300F6AAA6 /* mode.c in Sources */ = {isa = PBXBuildFile; fileRef = C481F8701BE48E3300F6AAA6 /* mode.c */; };
		C481F8921BE48E3300F6AAA6 /* moogladder.c in Sources */ = {isa = PBXBuildFile; fileRef = C481F8711BE48E3300F6AAA6 /* moogladder.c */; };
		C481F8931BE48E3300F6AAA6 /* noise.c in Sources */ = {isa = PBXBuildFile; fileRef = C481F8721BE48E3300F6AAA6 /* noise.c */; };
		C481F8941BE48E3300F6AAA6 /* osc.c in Sources */ = {isa = PBXBuildFile; fileRef = C481F8731BE48E3300F6AAA6 /* osc.c */; };
		C481F8951BE48E3300F6AAA6 /* pareq.c in Sources */ = {isa = PBXBuildFile; fileRef = C481F8741BE48E3300F6AAA6 /* pareq.c */; };
		C481F8961BE48E3300F6AAA6 /* phasor.c in Sources */ = {isa = PBXBuildFile; fileRef = C481F8751BE48E3300F6AAA6 /* phasor.c */; };
		C481F8971BE48E3300F6AAA6 /* revsc.c in Sources */ = {isa = PBXBuildFile; fileRef = C481F8761BE48E3300F6AAA6 /* revsc.c */; };
		C481F8981BE48E3300F6AAA6 /* rms.c in Sources */ = {isa = PBXBuildFile; fileRef = C481F8771BE48E3300F6AAA6 /* rms.c */; };
		C481F8991BE48E3300F6AAA6 /* scale.c in Sources */ = {isa = PBXBuildFile; fileRef = C481F8781BE48E3300F6AAA6 /* scale.c */; };
		C481F89A1BE48E3300F6AAA6 /* streson.c in Sources */ = {isa = PBXBuildFile; fileRef = C481F8791BE48E3300F6AAA6 /* streson.c */; };
		C481F89B1BE48E3300F6AAA6 /* tbvcf.c in Sources */ = {isa = PBXBuildFile; fileRef = C481F87A1BE48E3300F6AAA6 /* tbvcf.c */; };
		C481F89C1BE48E3300F6AAA6 /* tone.c in Sources */ = {isa = PBXBuildFile; fileRef = C481F87B1BE48E3300F6AAA6 /* tone.c */; };
		C481F89D1BE48E3300F6AAA6 /* vdelay.c in Sources */ = {isa = PBXBuildFile; fileRef = C481F87C1BE48E3300F6AAA6 /* vdelay.c */; };
		C4BF47D71BC1D23D0072FBAC /* AKManager.swift in Sources */ = {isa = PBXBuildFile; fileRef = C4BF47D61BC1D23D0072FBAC /* AKManager.swift */; };
		C4D09A5D1BC87DB300A1823F /* AKCombFilter.swift in Sources */ = {isa = PBXBuildFile; fileRef = C4D09A591BC87DB300A1823F /* AKCombFilter.swift */; };
		C4D09A5E1BC87DB300A1823F /* AKCombFilterAudioUnit.h in Headers */ = {isa = PBXBuildFile; fileRef = C4D09A5A1BC87DB300A1823F /* AKCombFilterAudioUnit.h */; settings = {ATTRIBUTES = (Public, ); }; };
		C4D09A5F1BC87DB300A1823F /* AKCombFilterAudioUnit.mm in Sources */ = {isa = PBXBuildFile; fileRef = C4D09A5B1BC87DB300A1823F /* AKCombFilterAudioUnit.mm */; };
		C4D09A601BC87DB300A1823F /* AKCombFilterDSPKernel.hpp in Headers */ = {isa = PBXBuildFile; fileRef = C4D09A5C1BC87DB300A1823F /* AKCombFilterDSPKernel.hpp */; };
		C4D09A6A1BC87F6A00A1823F /* AKDCBlock.swift in Sources */ = {isa = PBXBuildFile; fileRef = C4D09A661BC87F6A00A1823F /* AKDCBlock.swift */; };
		C4D09A6B1BC87F6A00A1823F /* AKDCBlockAudioUnit.h in Headers */ = {isa = PBXBuildFile; fileRef = C4D09A671BC87F6A00A1823F /* AKDCBlockAudioUnit.h */; settings = {ATTRIBUTES = (Public, ); }; };
		C4D09A6C1BC87F6A00A1823F /* AKDCBlockAudioUnit.mm in Sources */ = {isa = PBXBuildFile; fileRef = C4D09A681BC87F6A00A1823F /* AKDCBlockAudioUnit.mm */; };
		C4D09A6D1BC87F6A00A1823F /* AKDCBlockDSPKernel.hpp in Headers */ = {isa = PBXBuildFile; fileRef = C4D09A691BC87F6A00A1823F /* AKDCBlockDSPKernel.hpp */; };
		C4D09A841BC8914200A1823F /* AKDelay.swift in Sources */ = {isa = PBXBuildFile; fileRef = C4D09A801BC8914200A1823F /* AKDelay.swift */; };
		C4D09A851BC8914200A1823F /* AKDelayAudioUnit.h in Headers */ = {isa = PBXBuildFile; fileRef = C4D09A811BC8914200A1823F /* AKDelayAudioUnit.h */; settings = {ATTRIBUTES = (Public, ); }; };
		C4D09A861BC8914200A1823F /* AKDelayAudioUnit.mm in Sources */ = {isa = PBXBuildFile; fileRef = C4D09A821BC8914200A1823F /* AKDelayAudioUnit.mm */; };
		C4D09A871BC8914200A1823F /* AKDelayDSPKernel.hpp in Headers */ = {isa = PBXBuildFile; fileRef = C4D09A831BC8914200A1823F /* AKDelayDSPKernel.hpp */; };
		C4D09A971BC8933500A1823F /* AKVariableDelay.swift in Sources */ = {isa = PBXBuildFile; fileRef = C4D09A931BC8933500A1823F /* AKVariableDelay.swift */; };
		C4D09A981BC8933500A1823F /* AKVariableDelayAudioUnit.h in Headers */ = {isa = PBXBuildFile; fileRef = C4D09A941BC8933500A1823F /* AKVariableDelayAudioUnit.h */; settings = {ATTRIBUTES = (Public, ); }; };
		C4D09A991BC8933500A1823F /* AKVariableDelayAudioUnit.mm in Sources */ = {isa = PBXBuildFile; fileRef = C4D09A951BC8933500A1823F /* AKVariableDelayAudioUnit.mm */; };
		C4D09A9A1BC8933500A1823F /* AKVariableDelayDSPKernel.hpp in Headers */ = {isa = PBXBuildFile; fileRef = C4D09A961BC8933500A1823F /* AKVariableDelayDSPKernel.hpp */; };
		C4D09AA11BC8955600A1823F /* AKDistortion.swift in Sources */ = {isa = PBXBuildFile; fileRef = C4D09A9D1BC8955600A1823F /* AKDistortion.swift */; };
		C4D09AA21BC8955600A1823F /* AKDistortionAudioUnit.h in Headers */ = {isa = PBXBuildFile; fileRef = C4D09A9E1BC8955600A1823F /* AKDistortionAudioUnit.h */; settings = {ATTRIBUTES = (Public, ); }; };
		C4D09AA31BC8955600A1823F /* AKDistortionAudioUnit.mm in Sources */ = {isa = PBXBuildFile; fileRef = C4D09A9F1BC8955600A1823F /* AKDistortionAudioUnit.mm */; };
		C4D09AA41BC8955600A1823F /* AKDistortionDSPKernel.hpp in Headers */ = {isa = PBXBuildFile; fileRef = C4D09AA01BC8955600A1823F /* AKDistortionDSPKernel.hpp */; };
		C4D09AAE1BC89ADA00A1823F /* AKFormantFilter.swift in Sources */ = {isa = PBXBuildFile; fileRef = C4D09AAA1BC89ADA00A1823F /* AKFormantFilter.swift */; };
		C4D09AAF1BC89ADA00A1823F /* AKFormantFilterAudioUnit.h in Headers */ = {isa = PBXBuildFile; fileRef = C4D09AAB1BC89ADA00A1823F /* AKFormantFilterAudioUnit.h */; settings = {ATTRIBUTES = (Public, ); }; };
		C4D09AB01BC89ADA00A1823F /* AKFormantFilterAudioUnit.mm in Sources */ = {isa = PBXBuildFile; fileRef = C4D09AAC1BC89ADA00A1823F /* AKFormantFilterAudioUnit.mm */; };
		C4D09AB11BC89ADA00A1823F /* AKFormantFilterDSPKernel.hpp in Headers */ = {isa = PBXBuildFile; fileRef = C4D09AAD1BC89ADA00A1823F /* AKFormantFilterDSPKernel.hpp */; };
		C4D09ABB1BC89C4B00A1823F /* AKModalResonanceFilter.swift in Sources */ = {isa = PBXBuildFile; fileRef = C4D09AB71BC89C4B00A1823F /* AKModalResonanceFilter.swift */; };
		C4D09ABC1BC89C4B00A1823F /* AKModalResonanceFilterAudioUnit.h in Headers */ = {isa = PBXBuildFile; fileRef = C4D09AB81BC89C4B00A1823F /* AKModalResonanceFilterAudioUnit.h */; settings = {ATTRIBUTES = (Public, ); }; };
		C4D09ABD1BC89C4B00A1823F /* AKModalResonanceFilterAudioUnit.mm in Sources */ = {isa = PBXBuildFile; fileRef = C4D09AB91BC89C4B00A1823F /* AKModalResonanceFilterAudioUnit.mm */; };
		C4D09ABE1BC89C4B00A1823F /* AKModalResonanceFilterDSPKernel.hpp in Headers */ = {isa = PBXBuildFile; fileRef = C4D09ABA1BC89C4B00A1823F /* AKModalResonanceFilterDSPKernel.hpp */; };
		C4D09ACC1BC8BAAF00A1823F /* AKStringResonator.swift in Sources */ = {isa = PBXBuildFile; fileRef = C4D09AC81BC8BAAF00A1823F /* AKStringResonator.swift */; };
		C4D09ACD1BC8BAAF00A1823F /* AKStringResonatorAudioUnit.h in Headers */ = {isa = PBXBuildFile; fileRef = C4D09AC91BC8BAAF00A1823F /* AKStringResonatorAudioUnit.h */; settings = {ATTRIBUTES = (Public, ); }; };
		C4D09ACE1BC8BAAF00A1823F /* AKStringResonatorAudioUnit.mm in Sources */ = {isa = PBXBuildFile; fileRef = C4D09ACA1BC8BAAF00A1823F /* AKStringResonatorAudioUnit.mm */; };
		C4D09ACF1BC8BAAF00A1823F /* AKStringResonatorDSPKernel.hpp in Headers */ = {isa = PBXBuildFile; fileRef = C4D09ACB1BC8BAAF00A1823F /* AKStringResonatorDSPKernel.hpp */; };
		C4D09AD51BC8D8C200A1823F /* AKClipper.swift in Sources */ = {isa = PBXBuildFile; fileRef = C4D09AD11BC8D8C200A1823F /* AKClipper.swift */; };
		C4D09AD61BC8D8C200A1823F /* AKClipperAudioUnit.h in Headers */ = {isa = PBXBuildFile; fileRef = C4D09AD21BC8D8C200A1823F /* AKClipperAudioUnit.h */; settings = {ATTRIBUTES = (Public, ); }; };
		C4D09AD71BC8D8C200A1823F /* AKClipperAudioUnit.mm in Sources */ = {isa = PBXBuildFile; fileRef = C4D09AD31BC8D8C200A1823F /* AKClipperAudioUnit.mm */; };
		C4D09AD81BC8D8C200A1823F /* AKClipperDSPKernel.hpp in Headers */ = {isa = PBXBuildFile; fileRef = C4D09AD41BC8D8C200A1823F /* AKClipperDSPKernel.hpp */; };
		C4D0B90F1BC6FB15007DE0BC /* AKMoogLadder.swift in Sources */ = {isa = PBXBuildFile; fileRef = C4D0B90B1BC6FB15007DE0BC /* AKMoogLadder.swift */; };
		C4D0B9101BC6FB15007DE0BC /* AKMoogLadderAudioUnit.h in Headers */ = {isa = PBXBuildFile; fileRef = C4D0B90C1BC6FB15007DE0BC /* AKMoogLadderAudioUnit.h */; settings = {ATTRIBUTES = (Public, ); }; };
		C4D0B9111BC6FB15007DE0BC /* AKMoogLadderAudioUnit.mm in Sources */ = {isa = PBXBuildFile; fileRef = C4D0B90D1BC6FB15007DE0BC /* AKMoogLadderAudioUnit.mm */; };
		C4D0B9121BC6FB15007DE0BC /* AKMoogLadderDSPKernel.hpp in Headers */ = {isa = PBXBuildFile; fileRef = C4D0B90E1BC6FB15007DE0BC /* AKMoogLadderDSPKernel.hpp */; };
		C4E8FA901BD9B0D4004761A2 /* AKOscillator.swift in Sources */ = {isa = PBXBuildFile; fileRef = C4E8FA8C1BD9B0D4004761A2 /* AKOscillator.swift */; };
		C4E8FA911BD9B0D4004761A2 /* AKOscillatorAudioUnit.h in Headers */ = {isa = PBXBuildFile; fileRef = C4E8FA8D1BD9B0D4004761A2 /* AKOscillatorAudioUnit.h */; settings = {ATTRIBUTES = (Public, ); }; };
		C4E8FA921BD9B0D4004761A2 /* AKOscillatorAudioUnit.mm in Sources */ = {isa = PBXBuildFile; fileRef = C4E8FA8E1BD9B0D4004761A2 /* AKOscillatorAudioUnit.mm */; };
		C4E8FA931BD9B0D4004761A2 /* AKOscillatorDSPKernel.hpp in Headers */ = {isa = PBXBuildFile; fileRef = C4E8FA8F1BD9B0D4004761A2 /* AKOscillatorDSPKernel.hpp */; };
		C4E8FA991BD9B8A2004761A2 /* AKFMOscillator.swift in Sources */ = {isa = PBXBuildFile; fileRef = C4E8FA951BD9B8A2004761A2 /* AKFMOscillator.swift */; };
		C4E8FA9A1BD9B8A2004761A2 /* AKFMOscillatorAudioUnit.h in Headers */ = {isa = PBXBuildFile; fileRef = C4E8FA961BD9B8A2004761A2 /* AKFMOscillatorAudioUnit.h */; settings = {ATTRIBUTES = (Public, ); }; };
		C4E8FA9B1BD9B8A2004761A2 /* AKFMOscillatorAudioUnit.mm in Sources */ = {isa = PBXBuildFile; fileRef = C4E8FA971BD9B8A2004761A2 /* AKFMOscillatorAudioUnit.mm */; };
		C4E8FA9C1BD9B8A2004761A2 /* AKFMOscillatorDSPKernel.hpp in Headers */ = {isa = PBXBuildFile; fileRef = C4E8FA981BD9B8A2004761A2 /* AKFMOscillatorDSPKernel.hpp */; };
		C4E8FAA61BD9C251004761A2 /* AKPhasor.swift in Sources */ = {isa = PBXBuildFile; fileRef = C4E8FAA21BD9C251004761A2 /* AKPhasor.swift */; };
		C4E8FAA71BD9C251004761A2 /* AKPhasorAudioUnit.h in Headers */ = {isa = PBXBuildFile; fileRef = C4E8FAA31BD9C251004761A2 /* AKPhasorAudioUnit.h */; settings = {ATTRIBUTES = (Public, ); }; };
		C4E8FAA81BD9C251004761A2 /* AKPhasorAudioUnit.mm in Sources */ = {isa = PBXBuildFile; fileRef = C4E8FAA41BD9C251004761A2 /* AKPhasorAudioUnit.mm */; };
		C4E8FAA91BD9C251004761A2 /* AKPhasorDSPKernel.hpp in Headers */ = {isa = PBXBuildFile; fileRef = C4E8FAA51BD9C251004761A2 /* AKPhasorDSPKernel.hpp */; };
		C4ECB3601BC4869200E09FA3 /* AKMicrophone.swift in Sources */ = {isa = PBXBuildFile; fileRef = C4ECB3531BC4869200E09FA3 /* AKMicrophone.swift */; };
		C4ECB3651BC4869200E09FA3 /* AKOperation.swift in Sources */ = {isa = PBXBuildFile; fileRef = C4ECB3591BC4869200E09FA3 /* AKOperation.swift */; };
		C4FC63E11BCE24D600B2B22E /* AKTrackedAmplitude.swift in Sources */ = {isa = PBXBuildFile; fileRef = C4FC63DD1BCE24D600B2B22E /* AKTrackedAmplitude.swift */; };
		C4FC63E21BCE24D600B2B22E /* AKTrackedAmplitudeAudioUnit.h in Headers */ = {isa = PBXBuildFile; fileRef = C4FC63DE1BCE24D600B2B22E /* AKTrackedAmplitudeAudioUnit.h */; settings = {ATTRIBUTES = (Public, ); }; };
		C4FC63E31BCE24D600B2B22E /* AKTrackedAmplitudeAudioUnit.mm in Sources */ = {isa = PBXBuildFile; fileRef = C4FC63DF1BCE24D600B2B22E /* AKTrackedAmplitudeAudioUnit.mm */; };
		C4FC63E41BCE24D600B2B22E /* AKTrackedAmplitudeDSPKernel.hpp in Headers */ = {isa = PBXBuildFile; fileRef = C4FC63E01BCE24D600B2B22E /* AKTrackedAmplitudeDSPKernel.hpp */; };
		C4FC63F61BD0C8C100B2B22E /* AKRolandTB303Filter.swift in Sources */ = {isa = PBXBuildFile; fileRef = C4FC63F21BD0C8C100B2B22E /* AKRolandTB303Filter.swift */; };
		C4FC63F71BD0C8C100B2B22E /* AKRolandTB303FilterAudioUnit.h in Headers */ = {isa = PBXBuildFile; fileRef = C4FC63F31BD0C8C100B2B22E /* AKRolandTB303FilterAudioUnit.h */; settings = {ATTRIBUTES = (Public, ); }; };
		C4FC63F81BD0C8C100B2B22E /* AKRolandTB303FilterAudioUnit.mm in Sources */ = {isa = PBXBuildFile; fileRef = C4FC63F41BD0C8C100B2B22E /* AKRolandTB303FilterAudioUnit.mm */; };
		C4FC63F91BD0C8C100B2B22E /* AKRolandTB303FilterDSPKernel.hpp in Headers */ = {isa = PBXBuildFile; fileRef = C4FC63F51BD0C8C100B2B22E /* AKRolandTB303FilterDSPKernel.hpp */; };
		C4FD54731BCAD53D0068B088 /* AKPeakingParametricEqualizerFilter.swift in Sources */ = {isa = PBXBuildFile; fileRef = C4FD546F1BCAD53D0068B088 /* AKPeakingParametricEqualizerFilter.swift */; };
		C4FD54741BCAD53D0068B088 /* AKPeakingParametricEqualizerFilterAudioUnit.h in Headers */ = {isa = PBXBuildFile; fileRef = C4FD54701BCAD53D0068B088 /* AKPeakingParametricEqualizerFilterAudioUnit.h */; settings = {ATTRIBUTES = (Public, ); }; };
		C4FD54751BCAD53D0068B088 /* AKPeakingParametricEqualizerFilterAudioUnit.mm in Sources */ = {isa = PBXBuildFile; fileRef = C4FD54711BCAD53D0068B088 /* AKPeakingParametricEqualizerFilterAudioUnit.mm */; };
		C4FD54761BCAD53D0068B088 /* AKPeakingParametricEqualizerFilterDSPKernel.hpp in Headers */ = {isa = PBXBuildFile; fileRef = C4FD54721BCAD53D0068B088 /* AKPeakingParametricEqualizerFilterDSPKernel.hpp */; };
		C4FD54801BCAD75E0068B088 /* AKLowShelfParametricEqualizerFilter.swift in Sources */ = {isa = PBXBuildFile; fileRef = C4FD547C1BCAD75E0068B088 /* AKLowShelfParametricEqualizerFilter.swift */; };
		C4FD54811BCAD75E0068B088 /* AKLowShelfParametricEqualizerFilterAudioUnit.h in Headers */ = {isa = PBXBuildFile; fileRef = C4FD547D1BCAD75E0068B088 /* AKLowShelfParametricEqualizerFilterAudioUnit.h */; settings = {ATTRIBUTES = (Public, ); }; };
		C4FD54821BCAD75E0068B088 /* AKLowShelfParametricEqualizerFilterAudioUnit.mm in Sources */ = {isa = PBXBuildFile; fileRef = C4FD547E1BCAD75E0068B088 /* AKLowShelfParametricEqualizerFilterAudioUnit.mm */; };
		C4FD54831BCAD75E0068B088 /* AKLowShelfParametricEqualizerFilterDSPKernel.hpp in Headers */ = {isa = PBXBuildFile; fileRef = C4FD547F1BCAD75E0068B088 /* AKLowShelfParametricEqualizerFilterDSPKernel.hpp */; };
		C4FD54891BCAD7E10068B088 /* AKHighShelfParametricEqualizerFilter.swift in Sources */ = {isa = PBXBuildFile; fileRef = C4FD54851BCAD7E10068B088 /* AKHighShelfParametricEqualizerFilter.swift */; };
		C4FD548A1BCAD7E10068B088 /* AKHighShelfParametricEqualizerFilterAudioUnit.h in Headers */ = {isa = PBXBuildFile; fileRef = C4FD54861BCAD7E10068B088 /* AKHighShelfParametricEqualizerFilterAudioUnit.h */; settings = {ATTRIBUTES = (Public, ); }; };
		C4FD548B1BCAD7E10068B088 /* AKHighShelfParametricEqualizerFilterAudioUnit.mm in Sources */ = {isa = PBXBuildFile; fileRef = C4FD54871BCAD7E10068B088 /* AKHighShelfParametricEqualizerFilterAudioUnit.mm */; };
		C4FD548C1BCAD7E10068B088 /* AKHighShelfParametricEqualizerFilterDSPKernel.hpp in Headers */ = {isa = PBXBuildFile; fileRef = C4FD54881BCAD7E10068B088 /* AKHighShelfParametricEqualizerFilterDSPKernel.hpp */; };
		FEA69F4B1BE3E35500C34F6D /* AKAUReverb2.swift in Sources */ = {isa = PBXBuildFile; fileRef = FEA69F4A1BE3E35500C34F6D /* AKAUReverb2.swift */; };
		FEA69F4E1BE4434700C34F6D /* AKAUPeakLimiter.swift in Sources */ = {isa = PBXBuildFile; fileRef = FEA69F4D1BE4434700C34F6D /* AKAUPeakLimiter.swift */; };
/* End PBXBuildFile section */

/* Begin PBXFileReference section */
		C419705E1BC8F65500825B6A /* AKLinearTransformation.swift */ = {isa = PBXFileReference; fileEncoding = 4; lastKnownFileType = sourcecode.swift; path = AKLinearTransformation.swift; sourceTree = "<group>"; };
		C419705F1BC8F65500825B6A /* AKLinearTransformationAudioUnit.h */ = {isa = PBXFileReference; fileEncoding = 4; lastKnownFileType = sourcecode.c.h; path = AKLinearTransformationAudioUnit.h; sourceTree = "<group>"; };
		C41970601BC8F65500825B6A /* AKLinearTransformationAudioUnit.mm */ = {isa = PBXFileReference; fileEncoding = 4; lastKnownFileType = sourcecode.cpp.objcpp; path = AKLinearTransformationAudioUnit.mm; sourceTree = "<group>"; };
		C41970611BC8F65500825B6A /* AKLinearTransformationDSPKernel.hpp */ = {isa = PBXFileReference; fileEncoding = 4; lastKnownFileType = sourcecode.cpp.h; path = AKLinearTransformationDSPKernel.hpp; sourceTree = "<group>"; };
		C43FA2FD1BC1961D00EC6C85 /* AudioKit.framework */ = {isa = PBXFileReference; explicitFileType = wrapper.framework; includeInIndex = 0; path = AudioKit.framework; sourceTree = BUILT_PRODUCTS_DIR; };
		C43FA3001BC1961D00EC6C85 /* AudioKit.h */ = {isa = PBXFileReference; lastKnownFileType = sourcecode.c.h; path = AudioKit.h; sourceTree = "<group>"; };
		C43FA3021BC1961D00EC6C85 /* Info.plist */ = {isa = PBXFileReference; lastKnownFileType = text.plist.xml; path = Info.plist; sourceTree = "<group>"; };
		C43FA30E1BC197C100EC6C85 /* AKBufferedAudioBus.hpp */ = {isa = PBXFileReference; fileEncoding = 4; lastKnownFileType = sourcecode.cpp.h; path = AKBufferedAudioBus.hpp; sourceTree = "<group>"; };
		C43FA30F1BC197C100EC6C85 /* AKDSPKernel.hpp */ = {isa = PBXFileReference; fileEncoding = 4; lastKnownFileType = sourcecode.cpp.h; path = AKDSPKernel.hpp; sourceTree = "<group>"; };
		C43FA3101BC197C100EC6C85 /* AKDSPKernel.mm */ = {isa = PBXFileReference; fileEncoding = 4; lastKnownFileType = sourcecode.cpp.objcpp; path = AKDSPKernel.mm; sourceTree = "<group>"; };
		C43FA3111BC197C100EC6C85 /* AKParameterRamper.hpp */ = {isa = PBXFileReference; fileEncoding = 4; lastKnownFileType = sourcecode.cpp.h; path = AKParameterRamper.hpp; sourceTree = "<group>"; };
		C46775571BC77BD00027FD6B /* AKFlatFrequencyResponseReverb.swift */ = {isa = PBXFileReference; fileEncoding = 4; lastKnownFileType = sourcecode.swift; path = AKFlatFrequencyResponseReverb.swift; sourceTree = "<group>"; };
		C46775581BC77BD00027FD6B /* AKFlatFrequencyResponseReverbAudioUnit.h */ = {isa = PBXFileReference; fileEncoding = 4; lastKnownFileType = sourcecode.c.h; path = AKFlatFrequencyResponseReverbAudioUnit.h; sourceTree = "<group>"; };
		C46775591BC77BD00027FD6B /* AKFlatFrequencyResponseReverbAudioUnit.mm */ = {isa = PBXFileReference; fileEncoding = 4; lastKnownFileType = sourcecode.cpp.objcpp; path = AKFlatFrequencyResponseReverbAudioUnit.mm; sourceTree = "<group>"; };
		C467755A1BC77BD00027FD6B /* AKFlatFrequencyResponseReverbDSPKernel.hpp */ = {isa = PBXFileReference; fileEncoding = 4; lastKnownFileType = sourcecode.cpp.h; path = AKFlatFrequencyResponseReverbDSPKernel.hpp; sourceTree = "<group>"; };
		C46775601BC77D310027FD6B /* AKHighPassFilter.swift */ = {isa = PBXFileReference; fileEncoding = 4; lastKnownFileType = sourcecode.swift; path = AKHighPassFilter.swift; sourceTree = "<group>"; };
		C46775611BC77D310027FD6B /* AKHighPassFilterAudioUnit.h */ = {isa = PBXFileReference; fileEncoding = 4; lastKnownFileType = sourcecode.c.h; path = AKHighPassFilterAudioUnit.h; sourceTree = "<group>"; };
		C46775621BC77D310027FD6B /* AKHighPassFilterAudioUnit.mm */ = {isa = PBXFileReference; fileEncoding = 4; lastKnownFileType = sourcecode.cpp.objcpp; path = AKHighPassFilterAudioUnit.mm; sourceTree = "<group>"; };
		C46775631BC77D310027FD6B /* AKHighPassFilterDSPKernel.hpp */ = {isa = PBXFileReference; fileEncoding = 4; lastKnownFileType = sourcecode.cpp.h; path = AKHighPassFilterDSPKernel.hpp; sourceTree = "<group>"; };
		C46775721BC782070027FD6B /* AKBandPassButterworthFilter.swift */ = {isa = PBXFileReference; fileEncoding = 4; lastKnownFileType = sourcecode.swift; path = AKBandPassButterworthFilter.swift; sourceTree = "<group>"; };
		C46775731BC782070027FD6B /* AKBandPassButterworthFilterAudioUnit.h */ = {isa = PBXFileReference; fileEncoding = 4; lastKnownFileType = sourcecode.c.h; path = AKBandPassButterworthFilterAudioUnit.h; sourceTree = "<group>"; };
		C46775741BC782070027FD6B /* AKBandPassButterworthFilterAudioUnit.mm */ = {isa = PBXFileReference; fileEncoding = 4; lastKnownFileType = sourcecode.cpp.objcpp; path = AKBandPassButterworthFilterAudioUnit.mm; sourceTree = "<group>"; };
		C46775751BC782070027FD6B /* AKBandPassButterworthFilterDSPKernel.hpp */ = {isa = PBXFileReference; fileEncoding = 4; lastKnownFileType = sourcecode.cpp.h; path = AKBandPassButterworthFilterDSPKernel.hpp; sourceTree = "<group>"; };
		C46775891BC7897B0027FD6B /* AKBandRejectButterworthFilter.swift */ = {isa = PBXFileReference; fileEncoding = 4; lastKnownFileType = sourcecode.swift; path = AKBandRejectButterworthFilter.swift; sourceTree = "<group>"; };
		C467758A1BC7897B0027FD6B /* AKBandRejectButterworthFilterAudioUnit.h */ = {isa = PBXFileReference; fileEncoding = 4; lastKnownFileType = sourcecode.c.h; path = AKBandRejectButterworthFilterAudioUnit.h; sourceTree = "<group>"; };
		C467758B1BC7897B0027FD6B /* AKBandRejectButterworthFilterAudioUnit.mm */ = {isa = PBXFileReference; fileEncoding = 4; lastKnownFileType = sourcecode.cpp.objcpp; path = AKBandRejectButterworthFilterAudioUnit.mm; sourceTree = "<group>"; };
		C467758C1BC7897B0027FD6B /* AKBandRejectButterworthFilterDSPKernel.hpp */ = {isa = PBXFileReference; fileEncoding = 4; lastKnownFileType = sourcecode.cpp.h; path = AKBandRejectButterworthFilterDSPKernel.hpp; sourceTree = "<group>"; };
		C467758E1BC7897B0027FD6B /* AKHighPassButterworthFilter.swift */ = {isa = PBXFileReference; fileEncoding = 4; lastKnownFileType = sourcecode.swift; path = AKHighPassButterworthFilter.swift; sourceTree = "<group>"; };
		C467758F1BC7897B0027FD6B /* AKHighPassButterworthFilterAudioUnit.h */ = {isa = PBXFileReference; fileEncoding = 4; lastKnownFileType = sourcecode.c.h; path = AKHighPassButterworthFilterAudioUnit.h; sourceTree = "<group>"; };
		C46775901BC7897B0027FD6B /* AKHighPassButterworthFilterAudioUnit.mm */ = {isa = PBXFileReference; fileEncoding = 4; lastKnownFileType = sourcecode.cpp.objcpp; path = AKHighPassButterworthFilterAudioUnit.mm; sourceTree = "<group>"; };
		C46775911BC7897B0027FD6B /* AKHighPassButterworthFilterDSPKernel.hpp */ = {isa = PBXFileReference; fileEncoding = 4; lastKnownFileType = sourcecode.cpp.h; path = AKHighPassButterworthFilterDSPKernel.hpp; sourceTree = "<group>"; };
		C46775931BC7897B0027FD6B /* AKLowPassButterworthFilter.swift */ = {isa = PBXFileReference; fileEncoding = 4; lastKnownFileType = sourcecode.swift; path = AKLowPassButterworthFilter.swift; sourceTree = "<group>"; };
		C46775941BC7897B0027FD6B /* AKLowPassButterworthFilterAudioUnit.h */ = {isa = PBXFileReference; fileEncoding = 4; lastKnownFileType = sourcecode.c.h; path = AKLowPassButterworthFilterAudioUnit.h; sourceTree = "<group>"; };
		C46775951BC7897B0027FD6B /* AKLowPassButterworthFilterAudioUnit.mm */ = {isa = PBXFileReference; fileEncoding = 4; lastKnownFileType = sourcecode.cpp.objcpp; path = AKLowPassButterworthFilterAudioUnit.mm; sourceTree = "<group>"; };
		C46775961BC7897B0027FD6B /* AKLowPassButterworthFilterDSPKernel.hpp */ = {isa = PBXFileReference; fileEncoding = 4; lastKnownFileType = sourcecode.cpp.h; path = AKLowPassButterworthFilterDSPKernel.hpp; sourceTree = "<group>"; };
		C46775A41BC78A4F0027FD6B /* AKAUDelay.swift */ = {isa = PBXFileReference; fileEncoding = 4; lastKnownFileType = sourcecode.swift; path = AKAUDelay.swift; sourceTree = "<group>"; };
		C46775A81BC78A9F0027FD6B /* AKAUReverb.swift */ = {isa = PBXFileReference; fileEncoding = 4; lastKnownFileType = sourcecode.swift; path = AKAUReverb.swift; sourceTree = "<group>"; };
		C46775AB1BC78D660027FD6B /* AKLowPassFilter.swift */ = {isa = PBXFileReference; fileEncoding = 4; lastKnownFileType = sourcecode.swift; path = AKLowPassFilter.swift; sourceTree = "<group>"; };
		C46775AC1BC78D660027FD6B /* AKLowPassFilterAudioUnit.h */ = {isa = PBXFileReference; fileEncoding = 4; lastKnownFileType = sourcecode.c.h; path = AKLowPassFilterAudioUnit.h; sourceTree = "<group>"; };
		C46775AD1BC78D660027FD6B /* AKLowPassFilterAudioUnit.mm */ = {isa = PBXFileReference; fileEncoding = 4; lastKnownFileType = sourcecode.cpp.objcpp; path = AKLowPassFilterAudioUnit.mm; sourceTree = "<group>"; };
		C46775AE1BC78D660027FD6B /* AKLowPassFilterDSPKernel.hpp */ = {isa = PBXFileReference; fileEncoding = 4; lastKnownFileType = sourcecode.cpp.h; path = AKLowPassFilterDSPKernel.hpp; sourceTree = "<group>"; };
		C46775BC1BC78F2D0027FD6B /* AKThreePoleLowpassFilter.swift */ = {isa = PBXFileReference; fileEncoding = 4; lastKnownFileType = sourcecode.swift; path = AKThreePoleLowpassFilter.swift; sourceTree = "<group>"; };
		C46775BD1BC78F2D0027FD6B /* AKThreePoleLowpassFilterAudioUnit.h */ = {isa = PBXFileReference; fileEncoding = 4; lastKnownFileType = sourcecode.c.h; path = AKThreePoleLowpassFilterAudioUnit.h; sourceTree = "<group>"; };
		C46775BE1BC78F2D0027FD6B /* AKThreePoleLowpassFilterAudioUnit.mm */ = {isa = PBXFileReference; fileEncoding = 4; lastKnownFileType = sourcecode.cpp.objcpp; path = AKThreePoleLowpassFilterAudioUnit.mm; sourceTree = "<group>"; };
		C46775BF1BC78F2D0027FD6B /* AKThreePoleLowpassFilterDSPKernel.hpp */ = {isa = PBXFileReference; fileEncoding = 4; lastKnownFileType = sourcecode.cpp.h; path = AKThreePoleLowpassFilterDSPKernel.hpp; sourceTree = "<group>"; };
		C46775C51BC78FCF0027FD6B /* AKChowningReverb.swift */ = {isa = PBXFileReference; fileEncoding = 4; lastKnownFileType = sourcecode.swift; path = AKChowningReverb.swift; sourceTree = "<group>"; };
		C46775C61BC78FCF0027FD6B /* AKChowningReverbAudioUnit.h */ = {isa = PBXFileReference; fileEncoding = 4; lastKnownFileType = sourcecode.c.h; path = AKChowningReverbAudioUnit.h; sourceTree = "<group>"; };
		C46775C71BC78FCF0027FD6B /* AKChowningReverbAudioUnit.mm */ = {isa = PBXFileReference; fileEncoding = 4; lastKnownFileType = sourcecode.cpp.objcpp; path = AKChowningReverbAudioUnit.mm; sourceTree = "<group>"; };
		C46775C81BC78FCF0027FD6B /* AKChowningReverbDSPKernel.hpp */ = {isa = PBXFileReference; fileEncoding = 4; lastKnownFileType = sourcecode.cpp.h; path = AKChowningReverbDSPKernel.hpp; sourceTree = "<group>"; };
		C46775D51BC798250027FD6B /* AKEqualizerFilter.swift */ = {isa = PBXFileReference; fileEncoding = 4; lastKnownFileType = sourcecode.swift; path = AKEqualizerFilter.swift; sourceTree = "<group>"; };
		C46775D61BC798250027FD6B /* AKEqualizerFilterAudioUnit.h */ = {isa = PBXFileReference; fileEncoding = 4; lastKnownFileType = sourcecode.c.h; path = AKEqualizerFilterAudioUnit.h; sourceTree = "<group>"; };
		C46775D71BC798250027FD6B /* AKEqualizerFilterAudioUnit.mm */ = {isa = PBXFileReference; fileEncoding = 4; lastKnownFileType = sourcecode.cpp.objcpp; path = AKEqualizerFilterAudioUnit.mm; sourceTree = "<group>"; };
		C46775D81BC798250027FD6B /* AKEqualizerFilterDSPKernel.hpp */ = {isa = PBXFileReference; fileEncoding = 4; lastKnownFileType = sourcecode.cpp.h; path = AKEqualizerFilterDSPKernel.hpp; sourceTree = "<group>"; };
		C46775E61BC7A8D50027FD6B /* AKDecimator.swift */ = {isa = PBXFileReference; fileEncoding = 4; lastKnownFileType = sourcecode.swift; path = AKDecimator.swift; sourceTree = "<group>"; };
		C46775E71BC7A8D50027FD6B /* AKDecimatorAudioUnit.h */ = {isa = PBXFileReference; fileEncoding = 4; lastKnownFileType = sourcecode.c.h; path = AKDecimatorAudioUnit.h; sourceTree = "<group>"; };
		C46775E81BC7A8D50027FD6B /* AKDecimatorAudioUnit.mm */ = {isa = PBXFileReference; fileEncoding = 4; lastKnownFileType = sourcecode.cpp.objcpp; path = AKDecimatorAudioUnit.mm; sourceTree = "<group>"; };
		C46775E91BC7A8D50027FD6B /* AKDecimatorDSPKernel.hpp */ = {isa = PBXFileReference; fileEncoding = 4; lastKnownFileType = sourcecode.cpp.h; path = AKDecimatorDSPKernel.hpp; sourceTree = "<group>"; };
		C469273F1BE4909D007B54F6 /* soundpipe.h */ = {isa = PBXFileReference; fileEncoding = 4; lastKnownFileType = sourcecode.c.h; name = soundpipe.h; path = Soundpipe/soundpipe.h; sourceTree = "<group>"; };
		C46927431BE49129007B54F6 /* CUI.h */ = {isa = PBXFileReference; fileEncoding = 4; lastKnownFileType = sourcecode.c.h; path = CUI.h; sourceTree = "<group>"; };
		C46927451BE49129007B54F6 /* ini.c */ = {isa = PBXFileReference; fileEncoding = 4; lastKnownFileType = sourcecode.c.c; path = ini.c; sourceTree = "<group>"; };
		C46927461BE49129007B54F6 /* ini.h */ = {isa = PBXFileReference; fileEncoding = 4; lastKnownFileType = sourcecode.c.h; path = ini.h; sourceTree = "<group>"; };
		C46927481BE49129007B54F6 /* LICENSE.txt */ = {isa = PBXFileReference; fileEncoding = 4; lastKnownFileType = text; path = LICENSE.txt; sourceTree = "<group>"; };
		C46927501BE49270007B54F6 /* randmt.c */ = {isa = PBXFileReference; fileEncoding = 4; lastKnownFileType = sourcecode.c.c; path = randmt.c; sourceTree = "<group>"; };
		C46EB5341BDEDDD4008B1B0D /* AKWhiteNoise.swift */ = {isa = PBXFileReference; fileEncoding = 4; lastKnownFileType = sourcecode.swift; path = AKWhiteNoise.swift; sourceTree = "<group>"; };
		C46EB5351BDEDDD4008B1B0D /* AKWhiteNoiseAudioUnit.h */ = {isa = PBXFileReference; fileEncoding = 4; lastKnownFileType = sourcecode.c.h; path = AKWhiteNoiseAudioUnit.h; sourceTree = "<group>"; };
		C46EB5361BDEDDD4008B1B0D /* AKWhiteNoiseAudioUnit.mm */ = {isa = PBXFileReference; fileEncoding = 4; lastKnownFileType = sourcecode.cpp.objcpp; path = AKWhiteNoiseAudioUnit.mm; sourceTree = "<group>"; };
		C46EB5371BDEDDD4008B1B0D /* AKWhiteNoiseDSPKernel.hpp */ = {isa = PBXFileReference; fileEncoding = 4; lastKnownFileType = sourcecode.cpp.h; path = AKWhiteNoiseDSPKernel.hpp; sourceTree = "<group>"; };
		C481F85C1BE48E3300F6AAA6 /* allpass.c */ = {isa = PBXFileReference; fileEncoding = 4; lastKnownFileType = sourcecode.c.c; path = allpass.c; sourceTree = "<group>"; };
		C481F85D1BE48E3300F6AAA6 /* atone.c */ = {isa = PBXFileReference; fileEncoding = 4; lastKnownFileType = sourcecode.c.c; path = atone.c; sourceTree = "<group>"; };
		C481F85E1BE48E3300F6AAA6 /* base.c */ = {isa = PBXFileReference; fileEncoding = 4; lastKnownFileType = sourcecode.c.c; path = base.c; sourceTree = "<group>"; };
		C481F85F1BE48E3300F6AAA6 /* butbp.c */ = {isa = PBXFileReference; fileEncoding = 4; lastKnownFileType = sourcecode.c.c; path = butbp.c; sourceTree = "<group>"; };
		C481F8601BE48E3300F6AAA6 /* butbr.c */ = {isa = PBXFileReference; fileEncoding = 4; lastKnownFileType = sourcecode.c.c; path = butbr.c; sourceTree = "<group>"; };
		C481F8611BE48E3300F6AAA6 /* buthp.c */ = {isa = PBXFileReference; fileEncoding = 4; lastKnownFileType = sourcecode.c.c; path = buthp.c; sourceTree = "<group>"; };
		C481F8621BE48E3300F6AAA6 /* butlp.c */ = {isa = PBXFileReference; fileEncoding = 4; lastKnownFileType = sourcecode.c.c; path = butlp.c; sourceTree = "<group>"; };
		C481F8631BE48E3300F6AAA6 /* clip.c */ = {isa = PBXFileReference; fileEncoding = 4; lastKnownFileType = sourcecode.c.c; path = clip.c; sourceTree = "<group>"; };
		C481F8641BE48E3300F6AAA6 /* comb.c */ = {isa = PBXFileReference; fileEncoding = 4; lastKnownFileType = sourcecode.c.c; path = comb.c; sourceTree = "<group>"; };
		C481F8651BE48E3300F6AAA6 /* dcblock.c */ = {isa = PBXFileReference; fileEncoding = 4; lastKnownFileType = sourcecode.c.c; path = dcblock.c; sourceTree = "<group>"; };
		C481F8661BE48E3300F6AAA6 /* decimator.c */ = {isa = PBXFileReference; fileEncoding = 4; lastKnownFileType = sourcecode.c.c; path = decimator.c; sourceTree = "<group>"; };
		C481F8671BE48E3300F6AAA6 /* delay.c */ = {isa = PBXFileReference; fileEncoding = 4; lastKnownFileType = sourcecode.c.c; path = delay.c; sourceTree = "<group>"; };
		C481F8681BE48E3300F6AAA6 /* dist.c */ = {isa = PBXFileReference; fileEncoding = 4; lastKnownFileType = sourcecode.c.c; path = dist.c; sourceTree = "<group>"; };
		C481F8691BE48E3300F6AAA6 /* eqfil.c */ = {isa = PBXFileReference; fileEncoding = 4; lastKnownFileType = sourcecode.c.c; path = eqfil.c; sourceTree = "<group>"; };
		C481F86A1BE48E3300F6AAA6 /* fofilt.c */ = {isa = PBXFileReference; fileEncoding = 4; lastKnownFileType = sourcecode.c.c; path = fofilt.c; sourceTree = "<group>"; };
		C481F86B1BE48E3300F6AAA6 /* fold.c */ = {isa = PBXFileReference; fileEncoding = 4; lastKnownFileType = sourcecode.c.c; path = fold.c; sourceTree = "<group>"; };
		C481F86C1BE48E3300F6AAA6 /* fosc.c */ = {isa = PBXFileReference; fileEncoding = 4; lastKnownFileType = sourcecode.c.c; path = fosc.c; sourceTree = "<group>"; };
		C481F86D1BE48E3300F6AAA6 /* ftbl.c */ = {isa = PBXFileReference; fileEncoding = 4; lastKnownFileType = sourcecode.c.c; path = ftbl.c; sourceTree = "<group>"; };
		C481F86E1BE48E3300F6AAA6 /* jcrev.c */ = {isa = PBXFileReference; fileEncoding = 4; lastKnownFileType = sourcecode.c.c; path = jcrev.c; sourceTree = "<group>"; };
		C481F86F1BE48E3300F6AAA6 /* lpf18.c */ = {isa = PBXFileReference; fileEncoding = 4; lastKnownFileType = sourcecode.c.c; path = lpf18.c; sourceTree = "<group>"; };
		C481F8701BE48E3300F6AAA6 /* mode.c */ = {isa = PBXFileReference; fileEncoding = 4; lastKnownFileType = sourcecode.c.c; path = mode.c; sourceTree = "<group>"; };
		C481F8711BE48E3300F6AAA6 /* moogladder.c */ = {isa = PBXFileReference; fileEncoding = 4; lastKnownFileType = sourcecode.c.c; path = moogladder.c; sourceTree = "<group>"; };
		C481F8721BE48E3300F6AAA6 /* noise.c */ = {isa = PBXFileReference; fileEncoding = 4; lastKnownFileType = sourcecode.c.c; path = noise.c; sourceTree = "<group>"; };
		C481F8731BE48E3300F6AAA6 /* osc.c */ = {isa = PBXFileReference; fileEncoding = 4; lastKnownFileType = sourcecode.c.c; path = osc.c; sourceTree = "<group>"; };
		C481F8741BE48E3300F6AAA6 /* pareq.c */ = {isa = PBXFileReference; fileEncoding = 4; lastKnownFileType = sourcecode.c.c; path = pareq.c; sourceTree = "<group>"; };
		C481F8751BE48E3300F6AAA6 /* phasor.c */ = {isa = PBXFileReference; fileEncoding = 4; lastKnownFileType = sourcecode.c.c; path = phasor.c; sourceTree = "<group>"; };
		C481F8761BE48E3300F6AAA6 /* revsc.c */ = {isa = PBXFileReference; fileEncoding = 4; lastKnownFileType = sourcecode.c.c; path = revsc.c; sourceTree = "<group>"; };
		C481F8771BE48E3300F6AAA6 /* rms.c */ = {isa = PBXFileReference; fileEncoding = 4; lastKnownFileType = sourcecode.c.c; path = rms.c; sourceTree = "<group>"; };
		C481F8781BE48E3300F6AAA6 /* scale.c */ = {isa = PBXFileReference; fileEncoding = 4; lastKnownFileType = sourcecode.c.c; path = scale.c; sourceTree = "<group>"; };
		C481F8791BE48E3300F6AAA6 /* streson.c */ = {isa = PBXFileReference; fileEncoding = 4; lastKnownFileType = sourcecode.c.c; path = streson.c; sourceTree = "<group>"; };
		C481F87A1BE48E3300F6AAA6 /* tbvcf.c */ = {isa = PBXFileReference; fileEncoding = 4; lastKnownFileType = sourcecode.c.c; path = tbvcf.c; sourceTree = "<group>"; };
		C481F87B1BE48E3300F6AAA6 /* tone.c */ = {isa = PBXFileReference; fileEncoding = 4; lastKnownFileType = sourcecode.c.c; path = tone.c; sourceTree = "<group>"; };
		C481F87C1BE48E3300F6AAA6 /* vdelay.c */ = {isa = PBXFileReference; fileEncoding = 4; lastKnownFileType = sourcecode.c.c; path = vdelay.c; sourceTree = "<group>"; };
		C4BF47D61BC1D23D0072FBAC /* AKManager.swift */ = {isa = PBXFileReference; fileEncoding = 4; lastKnownFileType = sourcecode.swift; path = AKManager.swift; sourceTree = "<group>"; };
		C4D09A591BC87DB300A1823F /* AKCombFilter.swift */ = {isa = PBXFileReference; fileEncoding = 4; lastKnownFileType = sourcecode.swift; path = AKCombFilter.swift; sourceTree = "<group>"; };
		C4D09A5A1BC87DB300A1823F /* AKCombFilterAudioUnit.h */ = {isa = PBXFileReference; fileEncoding = 4; lastKnownFileType = sourcecode.c.h; path = AKCombFilterAudioUnit.h; sourceTree = "<group>"; };
		C4D09A5B1BC87DB300A1823F /* AKCombFilterAudioUnit.mm */ = {isa = PBXFileReference; fileEncoding = 4; lastKnownFileType = sourcecode.cpp.objcpp; path = AKCombFilterAudioUnit.mm; sourceTree = "<group>"; };
		C4D09A5C1BC87DB300A1823F /* AKCombFilterDSPKernel.hpp */ = {isa = PBXFileReference; fileEncoding = 4; lastKnownFileType = sourcecode.cpp.h; path = AKCombFilterDSPKernel.hpp; sourceTree = "<group>"; };
		C4D09A661BC87F6A00A1823F /* AKDCBlock.swift */ = {isa = PBXFileReference; fileEncoding = 4; lastKnownFileType = sourcecode.swift; path = AKDCBlock.swift; sourceTree = "<group>"; };
		C4D09A671BC87F6A00A1823F /* AKDCBlockAudioUnit.h */ = {isa = PBXFileReference; fileEncoding = 4; lastKnownFileType = sourcecode.c.h; path = AKDCBlockAudioUnit.h; sourceTree = "<group>"; };
		C4D09A681BC87F6A00A1823F /* AKDCBlockAudioUnit.mm */ = {isa = PBXFileReference; fileEncoding = 4; lastKnownFileType = sourcecode.cpp.objcpp; path = AKDCBlockAudioUnit.mm; sourceTree = "<group>"; };
		C4D09A691BC87F6A00A1823F /* AKDCBlockDSPKernel.hpp */ = {isa = PBXFileReference; fileEncoding = 4; lastKnownFileType = sourcecode.cpp.h; path = AKDCBlockDSPKernel.hpp; sourceTree = "<group>"; };
		C4D09A801BC8914200A1823F /* AKDelay.swift */ = {isa = PBXFileReference; fileEncoding = 4; lastKnownFileType = sourcecode.swift; path = AKDelay.swift; sourceTree = "<group>"; };
		C4D09A811BC8914200A1823F /* AKDelayAudioUnit.h */ = {isa = PBXFileReference; fileEncoding = 4; lastKnownFileType = sourcecode.c.h; path = AKDelayAudioUnit.h; sourceTree = "<group>"; };
		C4D09A821BC8914200A1823F /* AKDelayAudioUnit.mm */ = {isa = PBXFileReference; fileEncoding = 4; lastKnownFileType = sourcecode.cpp.objcpp; path = AKDelayAudioUnit.mm; sourceTree = "<group>"; };
		C4D09A831BC8914200A1823F /* AKDelayDSPKernel.hpp */ = {isa = PBXFileReference; fileEncoding = 4; lastKnownFileType = sourcecode.cpp.h; path = AKDelayDSPKernel.hpp; sourceTree = "<group>"; };
		C4D09A931BC8933500A1823F /* AKVariableDelay.swift */ = {isa = PBXFileReference; fileEncoding = 4; lastKnownFileType = sourcecode.swift; path = AKVariableDelay.swift; sourceTree = "<group>"; };
		C4D09A941BC8933500A1823F /* AKVariableDelayAudioUnit.h */ = {isa = PBXFileReference; fileEncoding = 4; lastKnownFileType = sourcecode.c.h; path = AKVariableDelayAudioUnit.h; sourceTree = "<group>"; };
		C4D09A951BC8933500A1823F /* AKVariableDelayAudioUnit.mm */ = {isa = PBXFileReference; fileEncoding = 4; lastKnownFileType = sourcecode.cpp.objcpp; path = AKVariableDelayAudioUnit.mm; sourceTree = "<group>"; };
		C4D09A961BC8933500A1823F /* AKVariableDelayDSPKernel.hpp */ = {isa = PBXFileReference; fileEncoding = 4; lastKnownFileType = sourcecode.cpp.h; path = AKVariableDelayDSPKernel.hpp; sourceTree = "<group>"; };
		C4D09A9D1BC8955600A1823F /* AKDistortion.swift */ = {isa = PBXFileReference; fileEncoding = 4; lastKnownFileType = sourcecode.swift; path = AKDistortion.swift; sourceTree = "<group>"; };
		C4D09A9E1BC8955600A1823F /* AKDistortionAudioUnit.h */ = {isa = PBXFileReference; fileEncoding = 4; lastKnownFileType = sourcecode.c.h; path = AKDistortionAudioUnit.h; sourceTree = "<group>"; };
		C4D09A9F1BC8955600A1823F /* AKDistortionAudioUnit.mm */ = {isa = PBXFileReference; fileEncoding = 4; lastKnownFileType = sourcecode.cpp.objcpp; path = AKDistortionAudioUnit.mm; sourceTree = "<group>"; };
		C4D09AA01BC8955600A1823F /* AKDistortionDSPKernel.hpp */ = {isa = PBXFileReference; fileEncoding = 4; lastKnownFileType = sourcecode.cpp.h; path = AKDistortionDSPKernel.hpp; sourceTree = "<group>"; };
		C4D09AAA1BC89ADA00A1823F /* AKFormantFilter.swift */ = {isa = PBXFileReference; fileEncoding = 4; lastKnownFileType = sourcecode.swift; path = AKFormantFilter.swift; sourceTree = "<group>"; };
		C4D09AAB1BC89ADA00A1823F /* AKFormantFilterAudioUnit.h */ = {isa = PBXFileReference; fileEncoding = 4; lastKnownFileType = sourcecode.c.h; path = AKFormantFilterAudioUnit.h; sourceTree = "<group>"; };
		C4D09AAC1BC89ADA00A1823F /* AKFormantFilterAudioUnit.mm */ = {isa = PBXFileReference; fileEncoding = 4; lastKnownFileType = sourcecode.cpp.objcpp; path = AKFormantFilterAudioUnit.mm; sourceTree = "<group>"; };
		C4D09AAD1BC89ADA00A1823F /* AKFormantFilterDSPKernel.hpp */ = {isa = PBXFileReference; fileEncoding = 4; lastKnownFileType = sourcecode.cpp.h; path = AKFormantFilterDSPKernel.hpp; sourceTree = "<group>"; };
		C4D09AB71BC89C4B00A1823F /* AKModalResonanceFilter.swift */ = {isa = PBXFileReference; fileEncoding = 4; lastKnownFileType = sourcecode.swift; path = AKModalResonanceFilter.swift; sourceTree = "<group>"; };
		C4D09AB81BC89C4B00A1823F /* AKModalResonanceFilterAudioUnit.h */ = {isa = PBXFileReference; fileEncoding = 4; lastKnownFileType = sourcecode.c.h; path = AKModalResonanceFilterAudioUnit.h; sourceTree = "<group>"; };
		C4D09AB91BC89C4B00A1823F /* AKModalResonanceFilterAudioUnit.mm */ = {isa = PBXFileReference; fileEncoding = 4; lastKnownFileType = sourcecode.cpp.objcpp; path = AKModalResonanceFilterAudioUnit.mm; sourceTree = "<group>"; };
		C4D09ABA1BC89C4B00A1823F /* AKModalResonanceFilterDSPKernel.hpp */ = {isa = PBXFileReference; fileEncoding = 4; lastKnownFileType = sourcecode.cpp.h; path = AKModalResonanceFilterDSPKernel.hpp; sourceTree = "<group>"; };
		C4D09AC81BC8BAAF00A1823F /* AKStringResonator.swift */ = {isa = PBXFileReference; fileEncoding = 4; lastKnownFileType = sourcecode.swift; path = AKStringResonator.swift; sourceTree = "<group>"; };
		C4D09AC91BC8BAAF00A1823F /* AKStringResonatorAudioUnit.h */ = {isa = PBXFileReference; fileEncoding = 4; lastKnownFileType = sourcecode.c.h; path = AKStringResonatorAudioUnit.h; sourceTree = "<group>"; };
		C4D09ACA1BC8BAAF00A1823F /* AKStringResonatorAudioUnit.mm */ = {isa = PBXFileReference; fileEncoding = 4; lastKnownFileType = sourcecode.cpp.objcpp; path = AKStringResonatorAudioUnit.mm; sourceTree = "<group>"; };
		C4D09ACB1BC8BAAF00A1823F /* AKStringResonatorDSPKernel.hpp */ = {isa = PBXFileReference; fileEncoding = 4; lastKnownFileType = sourcecode.cpp.h; path = AKStringResonatorDSPKernel.hpp; sourceTree = "<group>"; };
		C4D09AD11BC8D8C200A1823F /* AKClipper.swift */ = {isa = PBXFileReference; fileEncoding = 4; lastKnownFileType = sourcecode.swift; path = AKClipper.swift; sourceTree = "<group>"; };
		C4D09AD21BC8D8C200A1823F /* AKClipperAudioUnit.h */ = {isa = PBXFileReference; fileEncoding = 4; lastKnownFileType = sourcecode.c.h; path = AKClipperAudioUnit.h; sourceTree = "<group>"; };
		C4D09AD31BC8D8C200A1823F /* AKClipperAudioUnit.mm */ = {isa = PBXFileReference; fileEncoding = 4; lastKnownFileType = sourcecode.cpp.objcpp; path = AKClipperAudioUnit.mm; sourceTree = "<group>"; };
		C4D09AD41BC8D8C200A1823F /* AKClipperDSPKernel.hpp */ = {isa = PBXFileReference; fileEncoding = 4; lastKnownFileType = sourcecode.cpp.h; path = AKClipperDSPKernel.hpp; sourceTree = "<group>"; };
		C4D0B90B1BC6FB15007DE0BC /* AKMoogLadder.swift */ = {isa = PBXFileReference; fileEncoding = 4; lastKnownFileType = sourcecode.swift; path = AKMoogLadder.swift; sourceTree = "<group>"; };
		C4D0B90C1BC6FB15007DE0BC /* AKMoogLadderAudioUnit.h */ = {isa = PBXFileReference; fileEncoding = 4; lastKnownFileType = sourcecode.c.h; path = AKMoogLadderAudioUnit.h; sourceTree = "<group>"; };
		C4D0B90D1BC6FB15007DE0BC /* AKMoogLadderAudioUnit.mm */ = {isa = PBXFileReference; fileEncoding = 4; lastKnownFileType = sourcecode.cpp.objcpp; path = AKMoogLadderAudioUnit.mm; sourceTree = "<group>"; };
		C4D0B90E1BC6FB15007DE0BC /* AKMoogLadderDSPKernel.hpp */ = {isa = PBXFileReference; fileEncoding = 4; lastKnownFileType = sourcecode.cpp.h; path = AKMoogLadderDSPKernel.hpp; sourceTree = "<group>"; };
		C4E8FA8C1BD9B0D4004761A2 /* AKOscillator.swift */ = {isa = PBXFileReference; fileEncoding = 4; lastKnownFileType = sourcecode.swift; path = AKOscillator.swift; sourceTree = "<group>"; };
		C4E8FA8D1BD9B0D4004761A2 /* AKOscillatorAudioUnit.h */ = {isa = PBXFileReference; fileEncoding = 4; lastKnownFileType = sourcecode.c.h; path = AKOscillatorAudioUnit.h; sourceTree = "<group>"; };
		C4E8FA8E1BD9B0D4004761A2 /* AKOscillatorAudioUnit.mm */ = {isa = PBXFileReference; fileEncoding = 4; lastKnownFileType = sourcecode.cpp.objcpp; path = AKOscillatorAudioUnit.mm; sourceTree = "<group>"; };
		C4E8FA8F1BD9B0D4004761A2 /* AKOscillatorDSPKernel.hpp */ = {isa = PBXFileReference; fileEncoding = 4; lastKnownFileType = sourcecode.cpp.h; path = AKOscillatorDSPKernel.hpp; sourceTree = "<group>"; };
		C4E8FA951BD9B8A2004761A2 /* AKFMOscillator.swift */ = {isa = PBXFileReference; fileEncoding = 4; lastKnownFileType = sourcecode.swift; path = AKFMOscillator.swift; sourceTree = "<group>"; };
		C4E8FA961BD9B8A2004761A2 /* AKFMOscillatorAudioUnit.h */ = {isa = PBXFileReference; fileEncoding = 4; lastKnownFileType = sourcecode.c.h; path = AKFMOscillatorAudioUnit.h; sourceTree = "<group>"; };
		C4E8FA971BD9B8A2004761A2 /* AKFMOscillatorAudioUnit.mm */ = {isa = PBXFileReference; fileEncoding = 4; lastKnownFileType = sourcecode.cpp.objcpp; path = AKFMOscillatorAudioUnit.mm; sourceTree = "<group>"; };
		C4E8FA981BD9B8A2004761A2 /* AKFMOscillatorDSPKernel.hpp */ = {isa = PBXFileReference; fileEncoding = 4; lastKnownFileType = sourcecode.cpp.h; path = AKFMOscillatorDSPKernel.hpp; sourceTree = "<group>"; };
		C4E8FAA21BD9C251004761A2 /* AKPhasor.swift */ = {isa = PBXFileReference; fileEncoding = 4; lastKnownFileType = sourcecode.swift; path = AKPhasor.swift; sourceTree = "<group>"; };
		C4E8FAA31BD9C251004761A2 /* AKPhasorAudioUnit.h */ = {isa = PBXFileReference; fileEncoding = 4; lastKnownFileType = sourcecode.c.h; path = AKPhasorAudioUnit.h; sourceTree = "<group>"; };
		C4E8FAA41BD9C251004761A2 /* AKPhasorAudioUnit.mm */ = {isa = PBXFileReference; fileEncoding = 4; lastKnownFileType = sourcecode.cpp.objcpp; path = AKPhasorAudioUnit.mm; sourceTree = "<group>"; };
		C4E8FAA51BD9C251004761A2 /* AKPhasorDSPKernel.hpp */ = {isa = PBXFileReference; fileEncoding = 4; lastKnownFileType = sourcecode.cpp.h; path = AKPhasorDSPKernel.hpp; sourceTree = "<group>"; };
		C4ECB3531BC4869200E09FA3 /* AKMicrophone.swift */ = {isa = PBXFileReference; fileEncoding = 4; lastKnownFileType = sourcecode.swift; path = AKMicrophone.swift; sourceTree = "<group>"; };
		C4ECB3591BC4869200E09FA3 /* AKOperation.swift */ = {isa = PBXFileReference; fileEncoding = 4; lastKnownFileType = sourcecode.swift; path = AKOperation.swift; sourceTree = "<group>"; };
		C4FC63DD1BCE24D600B2B22E /* AKTrackedAmplitude.swift */ = {isa = PBXFileReference; fileEncoding = 4; lastKnownFileType = sourcecode.swift; path = AKTrackedAmplitude.swift; sourceTree = "<group>"; };
		C4FC63DE1BCE24D600B2B22E /* AKTrackedAmplitudeAudioUnit.h */ = {isa = PBXFileReference; fileEncoding = 4; lastKnownFileType = sourcecode.c.h; path = AKTrackedAmplitudeAudioUnit.h; sourceTree = "<group>"; };
		C4FC63DF1BCE24D600B2B22E /* AKTrackedAmplitudeAudioUnit.mm */ = {isa = PBXFileReference; fileEncoding = 4; lastKnownFileType = sourcecode.cpp.objcpp; path = AKTrackedAmplitudeAudioUnit.mm; sourceTree = "<group>"; };
		C4FC63E01BCE24D600B2B22E /* AKTrackedAmplitudeDSPKernel.hpp */ = {isa = PBXFileReference; fileEncoding = 4; lastKnownFileType = sourcecode.cpp.h; path = AKTrackedAmplitudeDSPKernel.hpp; sourceTree = "<group>"; };
		C4FC63F21BD0C8C100B2B22E /* AKRolandTB303Filter.swift */ = {isa = PBXFileReference; fileEncoding = 4; lastKnownFileType = sourcecode.swift; path = AKRolandTB303Filter.swift; sourceTree = "<group>"; };
		C4FC63F31BD0C8C100B2B22E /* AKRolandTB303FilterAudioUnit.h */ = {isa = PBXFileReference; fileEncoding = 4; lastKnownFileType = sourcecode.c.h; path = AKRolandTB303FilterAudioUnit.h; sourceTree = "<group>"; };
		C4FC63F41BD0C8C100B2B22E /* AKRolandTB303FilterAudioUnit.mm */ = {isa = PBXFileReference; fileEncoding = 4; lastKnownFileType = sourcecode.cpp.objcpp; path = AKRolandTB303FilterAudioUnit.mm; sourceTree = "<group>"; };
		C4FC63F51BD0C8C100B2B22E /* AKRolandTB303FilterDSPKernel.hpp */ = {isa = PBXFileReference; fileEncoding = 4; lastKnownFileType = sourcecode.cpp.h; path = AKRolandTB303FilterDSPKernel.hpp; sourceTree = "<group>"; };
		C4FD546F1BCAD53D0068B088 /* AKPeakingParametricEqualizerFilter.swift */ = {isa = PBXFileReference; fileEncoding = 4; lastKnownFileType = sourcecode.swift; path = AKPeakingParametricEqualizerFilter.swift; sourceTree = "<group>"; };
		C4FD54701BCAD53D0068B088 /* AKPeakingParametricEqualizerFilterAudioUnit.h */ = {isa = PBXFileReference; fileEncoding = 4; lastKnownFileType = sourcecode.c.h; path = AKPeakingParametricEqualizerFilterAudioUnit.h; sourceTree = "<group>"; };
		C4FD54711BCAD53D0068B088 /* AKPeakingParametricEqualizerFilterAudioUnit.mm */ = {isa = PBXFileReference; fileEncoding = 4; lastKnownFileType = sourcecode.cpp.objcpp; path = AKPeakingParametricEqualizerFilterAudioUnit.mm; sourceTree = "<group>"; };
		C4FD54721BCAD53D0068B088 /* AKPeakingParametricEqualizerFilterDSPKernel.hpp */ = {isa = PBXFileReference; fileEncoding = 4; lastKnownFileType = sourcecode.cpp.h; path = AKPeakingParametricEqualizerFilterDSPKernel.hpp; sourceTree = "<group>"; };
		C4FD547C1BCAD75E0068B088 /* AKLowShelfParametricEqualizerFilter.swift */ = {isa = PBXFileReference; fileEncoding = 4; lastKnownFileType = sourcecode.swift; path = AKLowShelfParametricEqualizerFilter.swift; sourceTree = "<group>"; };
		C4FD547D1BCAD75E0068B088 /* AKLowShelfParametricEqualizerFilterAudioUnit.h */ = {isa = PBXFileReference; fileEncoding = 4; lastKnownFileType = sourcecode.c.h; path = AKLowShelfParametricEqualizerFilterAudioUnit.h; sourceTree = "<group>"; };
		C4FD547E1BCAD75E0068B088 /* AKLowShelfParametricEqualizerFilterAudioUnit.mm */ = {isa = PBXFileReference; fileEncoding = 4; lastKnownFileType = sourcecode.cpp.objcpp; path = AKLowShelfParametricEqualizerFilterAudioUnit.mm; sourceTree = "<group>"; };
		C4FD547F1BCAD75E0068B088 /* AKLowShelfParametricEqualizerFilterDSPKernel.hpp */ = {isa = PBXFileReference; fileEncoding = 4; lastKnownFileType = sourcecode.cpp.h; path = AKLowShelfParametricEqualizerFilterDSPKernel.hpp; sourceTree = "<group>"; };
		C4FD54851BCAD7E10068B088 /* AKHighShelfParametricEqualizerFilter.swift */ = {isa = PBXFileReference; fileEncoding = 4; lastKnownFileType = sourcecode.swift; path = AKHighShelfParametricEqualizerFilter.swift; sourceTree = "<group>"; };
		C4FD54861BCAD7E10068B088 /* AKHighShelfParametricEqualizerFilterAudioUnit.h */ = {isa = PBXFileReference; fileEncoding = 4; lastKnownFileType = sourcecode.c.h; path = AKHighShelfParametricEqualizerFilterAudioUnit.h; sourceTree = "<group>"; };
		C4FD54871BCAD7E10068B088 /* AKHighShelfParametricEqualizerFilterAudioUnit.mm */ = {isa = PBXFileReference; fileEncoding = 4; lastKnownFileType = sourcecode.cpp.objcpp; path = AKHighShelfParametricEqualizerFilterAudioUnit.mm; sourceTree = "<group>"; };
		C4FD54881BCAD7E10068B088 /* AKHighShelfParametricEqualizerFilterDSPKernel.hpp */ = {isa = PBXFileReference; fileEncoding = 4; lastKnownFileType = sourcecode.cpp.h; path = AKHighShelfParametricEqualizerFilterDSPKernel.hpp; sourceTree = "<group>"; };
		FEA69F4A1BE3E35500C34F6D /* AKAUReverb2.swift */ = {isa = PBXFileReference; fileEncoding = 4; lastKnownFileType = sourcecode.swift; path = AKAUReverb2.swift; sourceTree = "<group>"; };
		FEA69F4D1BE4434700C34F6D /* AKAUPeakLimiter.swift */ = {isa = PBXFileReference; fileEncoding = 4; lastKnownFileType = sourcecode.swift; name = AKAUPeakLimiter.swift; path = Dynamics/AKAUPeakLimiter.swift; sourceTree = "<group>"; };
/* End PBXFileReference section */

/* Begin PBXFrameworksBuildPhase section */
		C43FA2F91BC1961D00EC6C85 /* Frameworks */ = {
			isa = PBXFrameworksBuildPhase;
			buildActionMask = 2147483647;
			files = (
			);
			runOnlyForDeploymentPostprocessing = 0;
		};
/* End PBXFrameworksBuildPhase section */

/* Begin PBXGroup section */
		C419705C1BC8F65500825B6A /* Math */ = {
			isa = PBXGroup;
			children = (
				C419705D1BC8F65500825B6A /* AKLinearTransformation */,
			);
			path = Math;
			sourceTree = "<group>";
		};
		C419705D1BC8F65500825B6A /* AKLinearTransformation */ = {
			isa = PBXGroup;
			children = (
				C419705E1BC8F65500825B6A /* AKLinearTransformation.swift */,
				C419705F1BC8F65500825B6A /* AKLinearTransformationAudioUnit.h */,
				C41970601BC8F65500825B6A /* AKLinearTransformationAudioUnit.mm */,
				C41970611BC8F65500825B6A /* AKLinearTransformationDSPKernel.hpp */,
			);
			path = AKLinearTransformation;
			sourceTree = "<group>";
		};
		C43FA2F31BC1961D00EC6C85 = {
			isa = PBXGroup;
			children = (
				C43FA2FF1BC1961D00EC6C85 /* AudioKit */,
				C43FA2FE1BC1961D00EC6C85 /* Products */,
			);
			sourceTree = "<group>";
		};
		C43FA2FE1BC1961D00EC6C85 /* Products */ = {
			isa = PBXGroup;
			children = (
				C43FA2FD1BC1961D00EC6C85 /* AudioKit.framework */,
			);
			name = Products;
			sourceTree = "<group>";
		};
		C43FA2FF1BC1961D00EC6C85 /* AudioKit */ = {
			isa = PBXGroup;
			children = (
				C4BF47D61BC1D23D0072FBAC /* AKManager.swift */,
				C4ECB34B1BC4869200E09FA3 /* Operations */,
				C43FA30D1BC197C100EC6C85 /* Internals */,
				C43FA3001BC1961D00EC6C85 /* AudioKit.h */,
				C43FA3021BC1961D00EC6C85 /* Info.plist */,
			);
			path = AudioKit;
			sourceTree = "<group>";
		};
		C43FA30D1BC197C100EC6C85 /* Internals */ = {
			isa = PBXGroup;
			children = (
				C43FA3241BC1982100EC6C85 /* Soundpipe */,
				C43FA30E1BC197C100EC6C85 /* AKBufferedAudioBus.hpp */,
				C43FA30F1BC197C100EC6C85 /* AKDSPKernel.hpp */,
				C43FA3101BC197C100EC6C85 /* AKDSPKernel.mm */,
				C43FA3111BC197C100EC6C85 /* AKParameterRamper.hpp */,
			);
			path = Internals;
			sourceTree = "<group>";
		};
		C43FA3241BC1982100EC6C85 /* Soundpipe */ = {
			isa = PBXGroup;
			children = (
				C469273F1BE4909D007B54F6 /* soundpipe.h */,
				C46927411BE49129007B54F6 /* lib */,
				C481F85B1BE48E3300F6AAA6 /* modules */,
			);
			name = Soundpipe;
			sourceTree = "<group>";
		};
		C46775551BC77BD00027FD6B /* Reverbs */ = {
			isa = PBXGroup;
			children = (
				C46775A81BC78A9F0027FD6B /* AKAUReverb.swift */,
				FEA69F4A1BE3E35500C34F6D /* AKAUReverb2.swift */,
				C46775C41BC78FCF0027FD6B /* AKChowningReverb */,
				C46775561BC77BD00027FD6B /* AKFlatFrequencyResponseReverb */,
			);
			path = Reverbs;
			sourceTree = "<group>";
		};
		C46775561BC77BD00027FD6B /* AKFlatFrequencyResponseReverb */ = {
			isa = PBXGroup;
			children = (
				C46775571BC77BD00027FD6B /* AKFlatFrequencyResponseReverb.swift */,
				C46775581BC77BD00027FD6B /* AKFlatFrequencyResponseReverbAudioUnit.h */,
				C46775591BC77BD00027FD6B /* AKFlatFrequencyResponseReverbAudioUnit.mm */,
				C467755A1BC77BD00027FD6B /* AKFlatFrequencyResponseReverbDSPKernel.hpp */,
			);
			path = AKFlatFrequencyResponseReverb;
			sourceTree = "<group>";
		};
		C467755F1BC77D310027FD6B /* AKHighPassFilter */ = {
			isa = PBXGroup;
			children = (
				C46775601BC77D310027FD6B /* AKHighPassFilter.swift */,
				C46775611BC77D310027FD6B /* AKHighPassFilterAudioUnit.h */,
				C46775621BC77D310027FD6B /* AKHighPassFilterAudioUnit.mm */,
				C46775631BC77D310027FD6B /* AKHighPassFilterDSPKernel.hpp */,
			);
			path = AKHighPassFilter;
			sourceTree = "<group>";
		};
		C46775701BC782070027FD6B /* Butterworth Filters */ = {
			isa = PBXGroup;
			children = (
				C46775711BC782070027FD6B /* AKBandPassButterworthFilter */,
				C46775881BC7897B0027FD6B /* AKBandRejectButterworthFilter */,
				C467758D1BC7897B0027FD6B /* AKHighPassButterworthFilter */,
				C46775921BC7897B0027FD6B /* AKLowPassButterworthFilter */,
			);
			path = "Butterworth Filters";
			sourceTree = "<group>";
		};
		C46775711BC782070027FD6B /* AKBandPassButterworthFilter */ = {
			isa = PBXGroup;
			children = (
				C46775721BC782070027FD6B /* AKBandPassButterworthFilter.swift */,
				C46775731BC782070027FD6B /* AKBandPassButterworthFilterAudioUnit.h */,
				C46775741BC782070027FD6B /* AKBandPassButterworthFilterAudioUnit.mm */,
				C46775751BC782070027FD6B /* AKBandPassButterworthFilterDSPKernel.hpp */,
			);
			path = AKBandPassButterworthFilter;
			sourceTree = "<group>";
		};
		C46775881BC7897B0027FD6B /* AKBandRejectButterworthFilter */ = {
			isa = PBXGroup;
			children = (
				C46775891BC7897B0027FD6B /* AKBandRejectButterworthFilter.swift */,
				C467758A1BC7897B0027FD6B /* AKBandRejectButterworthFilterAudioUnit.h */,
				C467758B1BC7897B0027FD6B /* AKBandRejectButterworthFilterAudioUnit.mm */,
				C467758C1BC7897B0027FD6B /* AKBandRejectButterworthFilterDSPKernel.hpp */,
			);
			path = AKBandRejectButterworthFilter;
			sourceTree = "<group>";
		};
		C467758D1BC7897B0027FD6B /* AKHighPassButterworthFilter */ = {
			isa = PBXGroup;
			children = (
				C467758E1BC7897B0027FD6B /* AKHighPassButterworthFilter.swift */,
				C467758F1BC7897B0027FD6B /* AKHighPassButterworthFilterAudioUnit.h */,
				C46775901BC7897B0027FD6B /* AKHighPassButterworthFilterAudioUnit.mm */,
				C46775911BC7897B0027FD6B /* AKHighPassButterworthFilterDSPKernel.hpp */,
			);
			path = AKHighPassButterworthFilter;
			sourceTree = "<group>";
		};
		C46775921BC7897B0027FD6B /* AKLowPassButterworthFilter */ = {
			isa = PBXGroup;
			children = (
				C46775931BC7897B0027FD6B /* AKLowPassButterworthFilter.swift */,
				C46775941BC7897B0027FD6B /* AKLowPassButterworthFilterAudioUnit.h */,
				C46775951BC7897B0027FD6B /* AKLowPassButterworthFilterAudioUnit.mm */,
				C46775961BC7897B0027FD6B /* AKLowPassButterworthFilterDSPKernel.hpp */,
			);
			path = AKLowPassButterworthFilter;
			sourceTree = "<group>";
		};
		C46775A31BC78A4F0027FD6B /* Delays */ = {
			isa = PBXGroup;
			children = (
				C46775A41BC78A4F0027FD6B /* AKAUDelay.swift */,
				C4D09A7F1BC8914200A1823F /* AKDelay */,
				C4D09A921BC8933500A1823F /* AKVariableDelay */,
			);
			path = Delays;
			sourceTree = "<group>";
		};
		C46775AA1BC78D660027FD6B /* AKLowPassFilter */ = {
			isa = PBXGroup;
			children = (
				C46775AB1BC78D660027FD6B /* AKLowPassFilter.swift */,
				C46775AC1BC78D660027FD6B /* AKLowPassFilterAudioUnit.h */,
				C46775AD1BC78D660027FD6B /* AKLowPassFilterAudioUnit.mm */,
				C46775AE1BC78D660027FD6B /* AKLowPassFilterDSPKernel.hpp */,
			);
			path = AKLowPassFilter;
			sourceTree = "<group>";
		};
		C46775BB1BC78F2D0027FD6B /* AKThreePoleLowpassFilter */ = {
			isa = PBXGroup;
			children = (
				C46775BC1BC78F2D0027FD6B /* AKThreePoleLowpassFilter.swift */,
				C46775BD1BC78F2D0027FD6B /* AKThreePoleLowpassFilterAudioUnit.h */,
				C46775BE1BC78F2D0027FD6B /* AKThreePoleLowpassFilterAudioUnit.mm */,
				C46775BF1BC78F2D0027FD6B /* AKThreePoleLowpassFilterDSPKernel.hpp */,
			);
			path = AKThreePoleLowpassFilter;
			sourceTree = "<group>";
		};
		C46775C41BC78FCF0027FD6B /* AKChowningReverb */ = {
			isa = PBXGroup;
			children = (
				C46775C51BC78FCF0027FD6B /* AKChowningReverb.swift */,
				C46775C61BC78FCF0027FD6B /* AKChowningReverbAudioUnit.h */,
				C46775C71BC78FCF0027FD6B /* AKChowningReverbAudioUnit.mm */,
				C46775C81BC78FCF0027FD6B /* AKChowningReverbDSPKernel.hpp */,
			);
			path = AKChowningReverb;
			sourceTree = "<group>";
		};
		C46775D41BC798250027FD6B /* AKEqualizerFilter */ = {
			isa = PBXGroup;
			children = (
				C46775D51BC798250027FD6B /* AKEqualizerFilter.swift */,
				C46775D61BC798250027FD6B /* AKEqualizerFilterAudioUnit.h */,
				C46775D71BC798250027FD6B /* AKEqualizerFilterAudioUnit.mm */,
				C46775D81BC798250027FD6B /* AKEqualizerFilterDSPKernel.hpp */,
			);
			path = AKEqualizerFilter;
			sourceTree = "<group>";
		};
		C46775E51BC7A8D50027FD6B /* AKDecimator */ = {
			isa = PBXGroup;
			children = (
				C46775E61BC7A8D50027FD6B /* AKDecimator.swift */,
				C46775E71BC7A8D50027FD6B /* AKDecimatorAudioUnit.h */,
				C46775E81BC7A8D50027FD6B /* AKDecimatorAudioUnit.mm */,
				C46775E91BC7A8D50027FD6B /* AKDecimatorDSPKernel.hpp */,
			);
			path = AKDecimator;
			sourceTree = "<group>";
		};
		C46927411BE49129007B54F6 /* lib */ = {
			isa = PBXGroup;
			children = (
				C46927421BE49129007B54F6 /* faust */,
				C46927441BE49129007B54F6 /* inih */,
			);
			name = lib;
			path = Soundpipe/lib;
			sourceTree = "<group>";
		};
		C46927421BE49129007B54F6 /* faust */ = {
			isa = PBXGroup;
			children = (
				C46927431BE49129007B54F6 /* CUI.h */,
			);
			path = faust;
			sourceTree = "<group>";
		};
		C46927441BE49129007B54F6 /* inih */ = {
			isa = PBXGroup;
			children = (
				C46927451BE49129007B54F6 /* ini.c */,
				C46927461BE49129007B54F6 /* ini.h */,
				C46927481BE49129007B54F6 /* LICENSE.txt */,
			);
			path = inih;
			sourceTree = "<group>";
		};
		C46EB5321BDEDDD4008B1B0D /* Random Generators */ = {
			isa = PBXGroup;
			children = (
				C46EB5331BDEDDD4008B1B0D /* AKWhiteNoise */,
			);
			path = "Random Generators";
			sourceTree = "<group>";
		};
		C46EB5331BDEDDD4008B1B0D /* AKWhiteNoise */ = {
			isa = PBXGroup;
			children = (
				C46EB5341BDEDDD4008B1B0D /* AKWhiteNoise.swift */,
				C46EB5351BDEDDD4008B1B0D /* AKWhiteNoiseAudioUnit.h */,
				C46EB5361BDEDDD4008B1B0D /* AKWhiteNoiseAudioUnit.mm */,
				C46EB5371BDEDDD4008B1B0D /* AKWhiteNoiseDSPKernel.hpp */,
			);
			path = AKWhiteNoise;
			sourceTree = "<group>";
		};
		C481F85B1BE48E3300F6AAA6 /* modules */ = {
			isa = PBXGroup;
			children = (
				C481F85C1BE48E3300F6AAA6 /* allpass.c */,
				C481F85D1BE48E3300F6AAA6 /* atone.c */,
				C481F85E1BE48E3300F6AAA6 /* base.c */,
				C481F85F1BE48E3300F6AAA6 /* butbp.c */,
				C481F8601BE48E3300F6AAA6 /* butbr.c */,
				C481F8611BE48E3300F6AAA6 /* buthp.c */,
				C481F8621BE48E3300F6AAA6 /* butlp.c */,
				C481F8631BE48E3300F6AAA6 /* clip.c */,
				C481F8641BE48E3300F6AAA6 /* comb.c */,
				C481F8651BE48E3300F6AAA6 /* dcblock.c */,
				C481F8661BE48E3300F6AAA6 /* decimator.c */,
				C481F8671BE48E3300F6AAA6 /* delay.c */,
				C481F8681BE48E3300F6AAA6 /* dist.c */,
				C481F8691BE48E3300F6AAA6 /* eqfil.c */,
				C481F86A1BE48E3300F6AAA6 /* fofilt.c */,
				C481F86B1BE48E3300F6AAA6 /* fold.c */,
				C481F86C1BE48E3300F6AAA6 /* fosc.c */,
				C481F86D1BE48E3300F6AAA6 /* ftbl.c */,
				C481F86E1BE48E3300F6AAA6 /* jcrev.c */,
				C481F86F1BE48E3300F6AAA6 /* lpf18.c */,
				C481F8701BE48E3300F6AAA6 /* mode.c */,
				C481F8711BE48E3300F6AAA6 /* moogladder.c */,
				C481F8721BE48E3300F6AAA6 /* noise.c */,
				C481F8731BE48E3300F6AAA6 /* osc.c */,
				C481F8741BE48E3300F6AAA6 /* pareq.c */,
				C481F8751BE48E3300F6AAA6 /* phasor.c */,
				C46927501BE49270007B54F6 /* randmt.c */,
				C481F8761BE48E3300F6AAA6 /* revsc.c */,
				C481F8771BE48E3300F6AAA6 /* rms.c */,
				C481F8781BE48E3300F6AAA6 /* scale.c */,
				C481F8791BE48E3300F6AAA6 /* streson.c */,
				C481F87A1BE48E3300F6AAA6 /* tbvcf.c */,
				C481F87B1BE48E3300F6AAA6 /* tone.c */,
				C481F87C1BE48E3300F6AAA6 /* vdelay.c */,
			);
			name = modules;
			path = Soundpipe/modules;
			sourceTree = "<group>";
		};
		C4D09A581BC87DB300A1823F /* AKCombFilter */ = {
			isa = PBXGroup;
			children = (
				C4D09A591BC87DB300A1823F /* AKCombFilter.swift */,
				C4D09A5A1BC87DB300A1823F /* AKCombFilterAudioUnit.h */,
				C4D09A5B1BC87DB300A1823F /* AKCombFilterAudioUnit.mm */,
				C4D09A5C1BC87DB300A1823F /* AKCombFilterDSPKernel.hpp */,
			);
			path = AKCombFilter;
			sourceTree = "<group>";
		};
		C4D09A651BC87F6A00A1823F /* AKDCBlock */ = {
			isa = PBXGroup;
			children = (
				C4D09A661BC87F6A00A1823F /* AKDCBlock.swift */,
				C4D09A671BC87F6A00A1823F /* AKDCBlockAudioUnit.h */,
				C4D09A681BC87F6A00A1823F /* AKDCBlockAudioUnit.mm */,
				C4D09A691BC87F6A00A1823F /* AKDCBlockDSPKernel.hpp */,
			);
			path = AKDCBlock;
			sourceTree = "<group>";
		};
		C4D09A7F1BC8914200A1823F /* AKDelay */ = {
			isa = PBXGroup;
			children = (
				C4D09A801BC8914200A1823F /* AKDelay.swift */,
				C4D09A811BC8914200A1823F /* AKDelayAudioUnit.h */,
				C4D09A821BC8914200A1823F /* AKDelayAudioUnit.mm */,
				C4D09A831BC8914200A1823F /* AKDelayDSPKernel.hpp */,
			);
			path = AKDelay;
			sourceTree = "<group>";
		};
		C4D09A921BC8933500A1823F /* AKVariableDelay */ = {
			isa = PBXGroup;
			children = (
				C4D09A931BC8933500A1823F /* AKVariableDelay.swift */,
				C4D09A941BC8933500A1823F /* AKVariableDelayAudioUnit.h */,
				C4D09A951BC8933500A1823F /* AKVariableDelayAudioUnit.mm */,
				C4D09A961BC8933500A1823F /* AKVariableDelayDSPKernel.hpp */,
			);
			path = AKVariableDelay;
			sourceTree = "<group>";
		};
		C4D09A9B1BC8955600A1823F /* Effects */ = {
			isa = PBXGroup;
			children = (
				C4D09A9C1BC8955600A1823F /* AKDistortion */,
			);
			path = Effects;
			sourceTree = "<group>";
		};
		C4D09A9C1BC8955600A1823F /* AKDistortion */ = {
			isa = PBXGroup;
			children = (
				C4D09A9D1BC8955600A1823F /* AKDistortion.swift */,
				C4D09A9E1BC8955600A1823F /* AKDistortionAudioUnit.h */,
				C4D09A9F1BC8955600A1823F /* AKDistortionAudioUnit.mm */,
				C4D09AA01BC8955600A1823F /* AKDistortionDSPKernel.hpp */,
			);
			path = AKDistortion;
			sourceTree = "<group>";
		};
		C4D09AA91BC89ADA00A1823F /* AKFormantFilter */ = {
			isa = PBXGroup;
			children = (
				C4D09AAA1BC89ADA00A1823F /* AKFormantFilter.swift */,
				C4D09AAB1BC89ADA00A1823F /* AKFormantFilterAudioUnit.h */,
				C4D09AAC1BC89ADA00A1823F /* AKFormantFilterAudioUnit.mm */,
				C4D09AAD1BC89ADA00A1823F /* AKFormantFilterDSPKernel.hpp */,
			);
			path = AKFormantFilter;
			sourceTree = "<group>";
		};
		C4D09AB61BC89C4B00A1823F /* AKModalResonanceFilter */ = {
			isa = PBXGroup;
			children = (
				C4D09AB71BC89C4B00A1823F /* AKModalResonanceFilter.swift */,
				C4D09AB81BC89C4B00A1823F /* AKModalResonanceFilterAudioUnit.h */,
				C4D09AB91BC89C4B00A1823F /* AKModalResonanceFilterAudioUnit.mm */,
				C4D09ABA1BC89C4B00A1823F /* AKModalResonanceFilterDSPKernel.hpp */,
			);
			path = AKModalResonanceFilter;
			sourceTree = "<group>";
		};
		C4D09AC71BC8BAAF00A1823F /* AKStringResonator */ = {
			isa = PBXGroup;
			children = (
				C4D09AC81BC8BAAF00A1823F /* AKStringResonator.swift */,
				C4D09AC91BC8BAAF00A1823F /* AKStringResonatorAudioUnit.h */,
				C4D09ACA1BC8BAAF00A1823F /* AKStringResonatorAudioUnit.mm */,
				C4D09ACB1BC8BAAF00A1823F /* AKStringResonatorDSPKernel.hpp */,
			);
			path = AKStringResonator;
			sourceTree = "<group>";
		};
		C4D09AD01BC8D8C200A1823F /* AKClipper */ = {
			isa = PBXGroup;
			children = (
				C4D09AD11BC8D8C200A1823F /* AKClipper.swift */,
				C4D09AD21BC8D8C200A1823F /* AKClipperAudioUnit.h */,
				C4D09AD31BC8D8C200A1823F /* AKClipperAudioUnit.mm */,
				C4D09AD41BC8D8C200A1823F /* AKClipperDSPKernel.hpp */,
			);
			path = AKClipper;
			sourceTree = "<group>";
		};
		C4D0B9081BC6FB15007DE0BC /* Signal Modifiers */ = {
			isa = PBXGroup;
			children = (
				FEA69F4C1BE4432100C34F6D /* Dynamics */,
				C46775A31BC78A4F0027FD6B /* Delays */,
				C4D09A9B1BC8955600A1823F /* Effects */,
				C4D0B9091BC6FB15007DE0BC /* Filters */,
				C46775551BC77BD00027FD6B /* Reverbs */,
			);
			path = "Signal Modifiers";
			sourceTree = "<group>";
		};
		C4D0B9091BC6FB15007DE0BC /* Filters */ = {
			isa = PBXGroup;
			children = (
				C4D09AD01BC8D8C200A1823F /* AKClipper */,
				C4D09A581BC87DB300A1823F /* AKCombFilter */,
				C4D09A651BC87F6A00A1823F /* AKDCBlock */,
				C46775E51BC7A8D50027FD6B /* AKDecimator */,
				C46775D41BC798250027FD6B /* AKEqualizerFilter */,
				C4D09AA91BC89ADA00A1823F /* AKFormantFilter */,
				C467755F1BC77D310027FD6B /* AKHighPassFilter */,
				C4FD54841BCAD7E10068B088 /* AKHighShelfParametricEqualizerFilter */,
				C46775AA1BC78D660027FD6B /* AKLowPassFilter */,
				C4FD547B1BCAD75E0068B088 /* AKLowShelfParametricEqualizerFilter */,
				C4D09AB61BC89C4B00A1823F /* AKModalResonanceFilter */,
				C4D0B90A1BC6FB15007DE0BC /* AKMoogLadder */,
				C4FD546E1BCAD53D0068B088 /* AKPeakingParametricEqualizerFilter */,
				C4D09AC71BC8BAAF00A1823F /* AKStringResonator */,
				C4FC63F11BD0C8C100B2B22E /* AKRolandTB303Filter */,
				C46775BB1BC78F2D0027FD6B /* AKThreePoleLowpassFilter */,
				C46775701BC782070027FD6B /* Butterworth Filters */,
			);
			path = Filters;
			sourceTree = "<group>";
		};
		C4D0B90A1BC6FB15007DE0BC /* AKMoogLadder */ = {
			isa = PBXGroup;
			children = (
				C4D0B90B1BC6FB15007DE0BC /* AKMoogLadder.swift */,
				C4D0B90C1BC6FB15007DE0BC /* AKMoogLadderAudioUnit.h */,
				C4D0B90D1BC6FB15007DE0BC /* AKMoogLadderAudioUnit.mm */,
				C4D0B90E1BC6FB15007DE0BC /* AKMoogLadderDSPKernel.hpp */,
			);
			path = AKMoogLadder;
			sourceTree = "<group>";
		};
		C4E8FA801BD9ABE5004761A2 /* Signal Generators */ = {
			isa = PBXGroup;
			children = (
				C4E8FA811BD9ABE5004761A2 /* Oscillators */,
				C46EB5321BDEDDD4008B1B0D /* Random Generators */,
			);
			path = "Signal Generators";
			sourceTree = "<group>";
		};
		C4E8FA811BD9ABE5004761A2 /* Oscillators */ = {
			isa = PBXGroup;
			children = (
				C4E8FA941BD9B8A2004761A2 /* AKFMOscillator */,
				C4E8FA8B1BD9B0D4004761A2 /* AKOscillator */,
				C4E8FAA11BD9C251004761A2 /* AKPhasor */,
			);
			path = Oscillators;
			sourceTree = "<group>";
		};
		C4E8FA8B1BD9B0D4004761A2 /* AKOscillator */ = {
			isa = PBXGroup;
			children = (
				C4E8FA8C1BD9B0D4004761A2 /* AKOscillator.swift */,
				C4E8FA8D1BD9B0D4004761A2 /* AKOscillatorAudioUnit.h */,
				C4E8FA8E1BD9B0D4004761A2 /* AKOscillatorAudioUnit.mm */,
				C4E8FA8F1BD9B0D4004761A2 /* AKOscillatorDSPKernel.hpp */,
			);
			path = AKOscillator;
			sourceTree = "<group>";
		};
		C4E8FA941BD9B8A2004761A2 /* AKFMOscillator */ = {
			isa = PBXGroup;
			children = (
				C4E8FA951BD9B8A2004761A2 /* AKFMOscillator.swift */,
				C4E8FA961BD9B8A2004761A2 /* AKFMOscillatorAudioUnit.h */,
				C4E8FA971BD9B8A2004761A2 /* AKFMOscillatorAudioUnit.mm */,
				C4E8FA981BD9B8A2004761A2 /* AKFMOscillatorDSPKernel.hpp */,
			);
			path = AKFMOscillator;
			sourceTree = "<group>";
		};
		C4E8FAA11BD9C251004761A2 /* AKPhasor */ = {
			isa = PBXGroup;
			children = (
				C4E8FAA21BD9C251004761A2 /* AKPhasor.swift */,
				C4E8FAA31BD9C251004761A2 /* AKPhasorAudioUnit.h */,
				C4E8FAA41BD9C251004761A2 /* AKPhasorAudioUnit.mm */,
				C4E8FAA51BD9C251004761A2 /* AKPhasorDSPKernel.hpp */,
			);
			path = AKPhasor;
			sourceTree = "<group>";
		};
		C4ECB34B1BC4869200E09FA3 /* Operations */ = {
			isa = PBXGroup;
			children = (
				C4ECB3591BC4869200E09FA3 /* AKOperation.swift */,
				C4ECB3531BC4869200E09FA3 /* AKMicrophone.swift */,
				C4FC63DB1BCE24D600B2B22E /* Analysis */,
				C419705C1BC8F65500825B6A /* Math */,
				C4D0B9081BC6FB15007DE0BC /* Signal Modifiers */,
				C4E8FA801BD9ABE5004761A2 /* Signal Generators */,
			);
			path = Operations;
			sourceTree = "<group>";
		};
		C4FC63DB1BCE24D600B2B22E /* Analysis */ = {
			isa = PBXGroup;
			children = (
				C4FC63DC1BCE24D600B2B22E /* AKTrackedAmplitude */,
			);
			path = Analysis;
			sourceTree = "<group>";
		};
		C4FC63DC1BCE24D600B2B22E /* AKTrackedAmplitude */ = {
			isa = PBXGroup;
			children = (
				C4FC63DD1BCE24D600B2B22E /* AKTrackedAmplitude.swift */,
				C4FC63DE1BCE24D600B2B22E /* AKTrackedAmplitudeAudioUnit.h */,
				C4FC63DF1BCE24D600B2B22E /* AKTrackedAmplitudeAudioUnit.mm */,
				C4FC63E01BCE24D600B2B22E /* AKTrackedAmplitudeDSPKernel.hpp */,
			);
			path = AKTrackedAmplitude;
			sourceTree = "<group>";
		};
		C4FC63F11BD0C8C100B2B22E /* AKRolandTB303Filter */ = {
			isa = PBXGroup;
			children = (
				C4FC63F21BD0C8C100B2B22E /* AKRolandTB303Filter.swift */,
				C4FC63F31BD0C8C100B2B22E /* AKRolandTB303FilterAudioUnit.h */,
				C4FC63F41BD0C8C100B2B22E /* AKRolandTB303FilterAudioUnit.mm */,
				C4FC63F51BD0C8C100B2B22E /* AKRolandTB303FilterDSPKernel.hpp */,
			);
			path = AKRolandTB303Filter;
			sourceTree = "<group>";
		};
		C4FD546E1BCAD53D0068B088 /* AKPeakingParametricEqualizerFilter */ = {
			isa = PBXGroup;
			children = (
				C4FD546F1BCAD53D0068B088 /* AKPeakingParametricEqualizerFilter.swift */,
				C4FD54701BCAD53D0068B088 /* AKPeakingParametricEqualizerFilterAudioUnit.h */,
				C4FD54711BCAD53D0068B088 /* AKPeakingParametricEqualizerFilterAudioUnit.mm */,
				C4FD54721BCAD53D0068B088 /* AKPeakingParametricEqualizerFilterDSPKernel.hpp */,
			);
			path = AKPeakingParametricEqualizerFilter;
			sourceTree = "<group>";
		};
		C4FD547B1BCAD75E0068B088 /* AKLowShelfParametricEqualizerFilter */ = {
			isa = PBXGroup;
			children = (
				C4FD547C1BCAD75E0068B088 /* AKLowShelfParametricEqualizerFilter.swift */,
				C4FD547D1BCAD75E0068B088 /* AKLowShelfParametricEqualizerFilterAudioUnit.h */,
				C4FD547E1BCAD75E0068B088 /* AKLowShelfParametricEqualizerFilterAudioUnit.mm */,
				C4FD547F1BCAD75E0068B088 /* AKLowShelfParametricEqualizerFilterDSPKernel.hpp */,
			);
			path = AKLowShelfParametricEqualizerFilter;
			sourceTree = "<group>";
		};
		C4FD54841BCAD7E10068B088 /* AKHighShelfParametricEqualizerFilter */ = {
			isa = PBXGroup;
			children = (
				C4FD54851BCAD7E10068B088 /* AKHighShelfParametricEqualizerFilter.swift */,
				C4FD54861BCAD7E10068B088 /* AKHighShelfParametricEqualizerFilterAudioUnit.h */,
				C4FD54871BCAD7E10068B088 /* AKHighShelfParametricEqualizerFilterAudioUnit.mm */,
				C4FD54881BCAD7E10068B088 /* AKHighShelfParametricEqualizerFilterDSPKernel.hpp */,
			);
			path = AKHighShelfParametricEqualizerFilter;
			sourceTree = "<group>";
		};
		FEA69F4C1BE4432100C34F6D /* Dynamics */ = {
			isa = PBXGroup;
			children = (
				FEA69F4D1BE4434700C34F6D /* AKAUPeakLimiter.swift */,
			);
			name = Dynamics;
			sourceTree = "<group>";
		};
/* End PBXGroup section */

/* Begin PBXHeadersBuildPhase section */
		C43FA2FA1BC1961D00EC6C85 /* Headers */ = {
			isa = PBXHeadersBuildPhase;
			buildActionMask = 2147483647;
			files = (
				C4FD54741BCAD53D0068B088 /* AKPeakingParametricEqualizerFilterAudioUnit.h in Headers */,
				C46775B01BC78D660027FD6B /* AKLowPassFilterAudioUnit.h in Headers */,
				C4D09A6B1BC87F6A00A1823F /* AKDCBlockAudioUnit.h in Headers */,
				C4D09AD81BC8D8C200A1823F /* AKClipperDSPKernel.hpp in Headers */,
				C4D09ACD1BC8BAAF00A1823F /* AKStringResonatorAudioUnit.h in Headers */,
				C4FC63F91BD0C8C100B2B22E /* AKRolandTB303FilterDSPKernel.hpp in Headers */,
				C43FA3011BC1961D00EC6C85 /* AudioKit.h in Headers */,
				C4D09A9A1BC8933500A1823F /* AKVariableDelayDSPKernel.hpp in Headers */,
				C46775671BC77D310027FD6B /* AKHighPassFilterDSPKernel.hpp in Headers */,
				C4D09ABC1BC89C4B00A1823F /* AKModalResonanceFilterAudioUnit.h in Headers */,
				C4E8FA911BD9B0D4004761A2 /* AKOscillatorAudioUnit.h in Headers */,
				C46775981BC7897B0027FD6B /* AKBandRejectButterworthFilterAudioUnit.h in Headers */,
				C4FD548C1BCAD7E10068B088 /* AKHighShelfParametricEqualizerFilterDSPKernel.hpp in Headers */,
				C46775CC1BC78FCF0027FD6B /* AKChowningReverbDSPKernel.hpp in Headers */,
				C4D09ACF1BC8BAAF00A1823F /* AKStringResonatorDSPKernel.hpp in Headers */,
				C46EB53B1BDEDDD4008B1B0D /* AKWhiteNoiseDSPKernel.hpp in Headers */,
				C4D09A851BC8914200A1823F /* AKDelayAudioUnit.h in Headers */,
				C4D09AA41BC8955600A1823F /* AKDistortionDSPKernel.hpp in Headers */,
				C4D09A6D1BC87F6A00A1823F /* AKDCBlockDSPKernel.hpp in Headers */,
				C4D09A601BC87DB300A1823F /* AKCombFilterDSPKernel.hpp in Headers */,
				C43FA3171BC197C100EC6C85 /* AKDSPKernel.hpp in Headers */,
				C46775A21BC7897B0027FD6B /* AKLowPassButterworthFilterDSPKernel.hpp in Headers */,
				C4FD54831BCAD75E0068B088 /* AKLowShelfParametricEqualizerFilterDSPKernel.hpp in Headers */,
				C46775EB1BC7A8D50027FD6B /* AKDecimatorAudioUnit.h in Headers */,
				C469274A1BE49129007B54F6 /* CUI.h in Headers */,
				C4D0B9101BC6FB15007DE0BC /* AKMoogLadderAudioUnit.h in Headers */,
				C4D09AAF1BC89ADA00A1823F /* AKFormantFilterAudioUnit.h in Headers */,
				C4D09AB11BC89ADA00A1823F /* AKFormantFilterDSPKernel.hpp in Headers */,
				C4FC63E21BCE24D600B2B22E /* AKTrackedAmplitudeAudioUnit.h in Headers */,
				C4FD548A1BCAD7E10068B088 /* AKHighShelfParametricEqualizerFilterAudioUnit.h in Headers */,
				C46EB5391BDEDDD4008B1B0D /* AKWhiteNoiseAudioUnit.h in Headers */,
				C46775B21BC78D660027FD6B /* AKLowPassFilterDSPKernel.hpp in Headers */,
				C4E8FA931BD9B0D4004761A2 /* AKOscillatorDSPKernel.hpp in Headers */,
				C4D09ABE1BC89C4B00A1823F /* AKModalResonanceFilterDSPKernel.hpp in Headers */,
				C467759C1BC7897B0027FD6B /* AKHighPassButterworthFilterAudioUnit.h in Headers */,
				C46775A01BC7897B0027FD6B /* AKLowPassButterworthFilterAudioUnit.h in Headers */,
				C43FA3161BC197C100EC6C85 /* AKBufferedAudioBus.hpp in Headers */,
				C4E8FAA71BD9C251004761A2 /* AKPhasorAudioUnit.h in Headers */,
				C4D09A871BC8914200A1823F /* AKDelayDSPKernel.hpp in Headers */,
				C4FD54761BCAD53D0068B088 /* AKPeakingParametricEqualizerFilterDSPKernel.hpp in Headers */,
				C467755E1BC77BD00027FD6B /* AKFlatFrequencyResponseReverbDSPKernel.hpp in Headers */,
				C4D09AA21BC8955600A1823F /* AKDistortionAudioUnit.h in Headers */,
				C41970651BC8F65500825B6A /* AKLinearTransformationDSPKernel.hpp in Headers */,
				C4FC63F71BD0C8C100B2B22E /* AKRolandTB303FilterAudioUnit.h in Headers */,
				C46775ED1BC7A8D50027FD6B /* AKDecimatorDSPKernel.hpp in Headers */,
				C4D09A5E1BC87DB300A1823F /* AKCombFilterAudioUnit.h in Headers */,
				C4E8FAA91BD9C251004761A2 /* AKPhasorDSPKernel.hpp in Headers */,
				C4FC63E41BCE24D600B2B22E /* AKTrackedAmplitudeDSPKernel.hpp in Headers */,
				C4E8FA9C1BD9B8A2004761A2 /* AKFMOscillatorDSPKernel.hpp in Headers */,
				C467755C1BC77BD00027FD6B /* AKFlatFrequencyResponseReverbAudioUnit.h in Headers */,
				C46775771BC782070027FD6B /* AKBandPassButterworthFilterAudioUnit.h in Headers */,
				C469274C1BE49129007B54F6 /* ini.h in Headers */,
				C4FD54811BCAD75E0068B088 /* AKLowShelfParametricEqualizerFilterAudioUnit.h in Headers */,
				C46775C31BC78F2D0027FD6B /* AKThreePoleLowpassFilterDSPKernel.hpp in Headers */,
				C4D09A981BC8933500A1823F /* AKVariableDelayAudioUnit.h in Headers */,
				C467759A1BC7897B0027FD6B /* AKBandRejectButterworthFilterDSPKernel.hpp in Headers */,
				C46775DA1BC798250027FD6B /* AKEqualizerFilterAudioUnit.h in Headers */,
				C46775651BC77D310027FD6B /* AKHighPassFilterAudioUnit.h in Headers */,
				C41970631BC8F65500825B6A /* AKLinearTransformationAudioUnit.h in Headers */,
				C46775C11BC78F2D0027FD6B /* AKThreePoleLowpassFilterAudioUnit.h in Headers */,
				C46927401BE4909D007B54F6 /* soundpipe.h in Headers */,
				C43FA3191BC197C100EC6C85 /* AKParameterRamper.hpp in Headers */,
				C46775791BC782070027FD6B /* AKBandPassButterworthFilterDSPKernel.hpp in Headers */,
				C4E8FA9A1BD9B8A2004761A2 /* AKFMOscillatorAudioUnit.h in Headers */,
				C4D09AD61BC8D8C200A1823F /* AKClipperAudioUnit.h in Headers */,
				C46775CA1BC78FCF0027FD6B /* AKChowningReverbAudioUnit.h in Headers */,
				C46775DC1BC798250027FD6B /* AKEqualizerFilterDSPKernel.hpp in Headers */,
				C467759E1BC7897B0027FD6B /* AKHighPassButterworthFilterDSPKernel.hpp in Headers */,
				C4D0B9121BC6FB15007DE0BC /* AKMoogLadderDSPKernel.hpp in Headers */,
			);
			runOnlyForDeploymentPostprocessing = 0;
		};
/* End PBXHeadersBuildPhase section */

/* Begin PBXNativeTarget section */
		C43FA2FC1BC1961D00EC6C85 /* AudioKit */ = {
			isa = PBXNativeTarget;
			buildConfigurationList = C43FA3051BC1961D00EC6C85 /* Build configuration list for PBXNativeTarget "AudioKit" */;
			buildPhases = (
				C43FA2F81BC1961D00EC6C85 /* Sources */,
				C43FA2F91BC1961D00EC6C85 /* Frameworks */,
				C43FA2FA1BC1961D00EC6C85 /* Headers */,
				C43FA2FB1BC1961D00EC6C85 /* Resources */,
			);
			buildRules = (
			);
			dependencies = (
			);
			name = AudioKit;
			productName = AudioKit;
			productReference = C43FA2FD1BC1961D00EC6C85 /* AudioKit.framework */;
			productType = "com.apple.product-type.framework";
		};
/* End PBXNativeTarget section */

/* Begin PBXProject section */
		C43FA2F41BC1961D00EC6C85 /* Project object */ = {
			isa = PBXProject;
			attributes = {
				LastUpgradeCheck = 0700;
				ORGANIZATIONNAME = AudioKit;
				TargetAttributes = {
					C43FA2FC1BC1961D00EC6C85 = {
						CreatedOnToolsVersion = 7.0;
						DevelopmentTeam = W22K9JG3J6;
					};
				};
			};
			buildConfigurationList = C43FA2F71BC1961D00EC6C85 /* Build configuration list for PBXProject "AudioKit" */;
			compatibilityVersion = "Xcode 3.2";
			developmentRegion = English;
			hasScannedForEncodings = 0;
			knownRegions = (
				en,
			);
			mainGroup = C43FA2F31BC1961D00EC6C85;
			productRefGroup = C43FA2FE1BC1961D00EC6C85 /* Products */;
			projectDirPath = "";
			projectRoot = "";
			targets = (
				C43FA2FC1BC1961D00EC6C85 /* AudioKit */,
			);
		};
/* End PBXProject section */

/* Begin PBXResourcesBuildPhase section */
		C43FA2FB1BC1961D00EC6C85 /* Resources */ = {
			isa = PBXResourcesBuildPhase;
			buildActionMask = 2147483647;
			files = (
				C469274E1BE49129007B54F6 /* LICENSE.txt in Resources */,
			);
			runOnlyForDeploymentPostprocessing = 0;
		};
/* End PBXResourcesBuildPhase section */

/* Begin PBXSourcesBuildPhase section */
		C43FA2F81BC1961D00EC6C85 /* Sources */ = {
			isa = PBXSourcesBuildPhase;
			buildActionMask = 2147483647;
			files = (
				C4E8FAA61BD9C251004761A2 /* AKPhasor.swift in Sources */,
				C467759F1BC7897B0027FD6B /* AKLowPassButterworthFilter.swift in Sources */,
				C46EB53A1BDEDDD4008B1B0D /* AKWhiteNoiseAudioUnit.mm in Sources */,
<<<<<<< HEAD
				FEA69F4E1BE4434700C34F6D /* AKAUPeakLimiter.swift in Sources */,
=======
				C481F8951BE48E3300F6AAA6 /* pareq.c in Sources */,
				C481F8921BE48E3300F6AAA6 /* moogladder.c in Sources */,
>>>>>>> 45c4a570
				C467759D1BC7897B0027FD6B /* AKHighPassButterworthFilterAudioUnit.mm in Sources */,
				C4D09ACE1BC8BAAF00A1823F /* AKStringResonatorAudioUnit.mm in Sources */,
				C4FD54891BCAD7E10068B088 /* AKHighShelfParametricEqualizerFilter.swift in Sources */,
				C481F89A1BE48E3300F6AAA6 /* streson.c in Sources */,
				C46775C01BC78F2D0027FD6B /* AKThreePoleLowpassFilter.swift in Sources */,
				C481F8891BE48E3300F6AAA6 /* dist.c in Sources */,
				C43FA3181BC197C100EC6C85 /* AKDSPKernel.mm in Sources */,
				C46775991BC7897B0027FD6B /* AKBandRejectButterworthFilterAudioUnit.mm in Sources */,
				C46775CB1BC78FCF0027FD6B /* AKChowningReverbAudioUnit.mm in Sources */,
				C4E8FA921BD9B0D4004761A2 /* AKOscillatorAudioUnit.mm in Sources */,
				C481F8841BE48E3300F6AAA6 /* clip.c in Sources */,
				C46775A91BC78A9F0027FD6B /* AKAUReverb.swift in Sources */,
				C46927511BE49270007B54F6 /* randmt.c in Sources */,
				C41970621BC8F65500825B6A /* AKLinearTransformation.swift in Sources */,
				C481F88E1BE48E3300F6AAA6 /* ftbl.c in Sources */,
				C4FC63E11BCE24D600B2B22E /* AKTrackedAmplitude.swift in Sources */,
				C4ECB3601BC4869200E09FA3 /* AKMicrophone.swift in Sources */,
				C4E8FA991BD9B8A2004761A2 /* AKFMOscillator.swift in Sources */,
				C4BF47D71BC1D23D0072FBAC /* AKManager.swift in Sources */,
				C467755B1BC77BD00027FD6B /* AKFlatFrequencyResponseReverb.swift in Sources */,
<<<<<<< HEAD
				FEA69F4B1BE3E35500C34F6D /* AKAUReverb2.swift in Sources */,
				C43FA3221BC1981B00EC6C85 /* base.c in Sources */,
				C467756B1BC77D8D0027FD6B /* atone.c in Sources */,
=======
>>>>>>> 45c4a570
				C4D09A971BC8933500A1823F /* AKVariableDelay.swift in Sources */,
				C481F87F1BE48E3300F6AAA6 /* base.c in Sources */,
				C4D09AA31BC8955600A1823F /* AKDistortionAudioUnit.mm in Sources */,
				C481F8861BE48E3300F6AAA6 /* dcblock.c in Sources */,
				C46775C91BC78FCF0027FD6B /* AKChowningReverb.swift in Sources */,
				C4D09A861BC8914200A1823F /* AKDelayAudioUnit.mm in Sources */,
				C4D09A5F1BC87DB300A1823F /* AKCombFilterAudioUnit.mm in Sources */,
				C481F88A1BE48E3300F6AAA6 /* eqfil.c in Sources */,
				C46775A11BC7897B0027FD6B /* AKLowPassButterworthFilterAudioUnit.mm in Sources */,
				C4D09A6A1BC87F6A00A1823F /* AKDCBlock.swift in Sources */,
				C4D09ACC1BC8BAAF00A1823F /* AKStringResonator.swift in Sources */,
				C481F8811BE48E3300F6AAA6 /* butbr.c in Sources */,
				C41970641BC8F65500825B6A /* AKLinearTransformationAudioUnit.mm in Sources */,
				C46775D91BC798250027FD6B /* AKEqualizerFilter.swift in Sources */,
				C481F8831BE48E3300F6AAA6 /* butlp.c in Sources */,
				C4D09AD51BC8D8C200A1823F /* AKClipper.swift in Sources */,
				C481F8911BE48E3300F6AAA6 /* mode.c in Sources */,
				C4E8FA901BD9B0D4004761A2 /* AKOscillator.swift in Sources */,
				C4D0B90F1BC6FB15007DE0BC /* AKMoogLadder.swift in Sources */,
				C46775661BC77D310027FD6B /* AKHighPassFilterAudioUnit.mm in Sources */,
				C4FC63F61BD0C8C100B2B22E /* AKRolandTB303Filter.swift in Sources */,
				C481F89C1BE48E3300F6AAA6 /* tone.c in Sources */,
				C481F89B1BE48E3300F6AAA6 /* tbvcf.c in Sources */,
				C481F8961BE48E3300F6AAA6 /* phasor.c in Sources */,
				C4D09A5D1BC87DB300A1823F /* AKCombFilter.swift in Sources */,
				C481F8881BE48E3300F6AAA6 /* delay.c in Sources */,
				C46775A51BC78A4F0027FD6B /* AKAUDelay.swift in Sources */,
				C481F87D1BE48E3300F6AAA6 /* allpass.c in Sources */,
				C46775EA1BC7A8D50027FD6B /* AKDecimator.swift in Sources */,
				C46775AF1BC78D660027FD6B /* AKLowPassFilter.swift in Sources */,
				C4FD54801BCAD75E0068B088 /* AKLowShelfParametricEqualizerFilter.swift in Sources */,
				C481F8971BE48E3300F6AAA6 /* revsc.c in Sources */,
				C481F88F1BE48E3300F6AAA6 /* jcrev.c in Sources */,
				C46775DB1BC798250027FD6B /* AKEqualizerFilterAudioUnit.mm in Sources */,
				C4D09AA11BC8955600A1823F /* AKDistortion.swift in Sources */,
				C481F8821BE48E3300F6AAA6 /* buthp.c in Sources */,
				C4D0B9111BC6FB15007DE0BC /* AKMoogLadderAudioUnit.mm in Sources */,
				C46EB5381BDEDDD4008B1B0D /* AKWhiteNoise.swift in Sources */,
				C4D09ABB1BC89C4B00A1823F /* AKModalResonanceFilter.swift in Sources */,
				C46775761BC782070027FD6B /* AKBandPassButterworthFilter.swift in Sources */,
				C4D09AB01BC89ADA00A1823F /* AKFormantFilterAudioUnit.mm in Sources */,
				C481F88B1BE48E3300F6AAA6 /* fofilt.c in Sources */,
				C46775971BC7897B0027FD6B /* AKBandRejectButterworthFilter.swift in Sources */,
				C481F8871BE48E3300F6AAA6 /* decimator.c in Sources */,
				C4FD54751BCAD53D0068B088 /* AKPeakingParametricEqualizerFilterAudioUnit.mm in Sources */,
				C4FD54821BCAD75E0068B088 /* AKLowShelfParametricEqualizerFilterAudioUnit.mm in Sources */,
				C481F88C1BE48E3300F6AAA6 /* fold.c in Sources */,
				C467759B1BC7897B0027FD6B /* AKHighPassButterworthFilter.swift in Sources */,
				C4FC63F81BD0C8C100B2B22E /* AKRolandTB303FilterAudioUnit.mm in Sources */,
				C4D09A991BC8933500A1823F /* AKVariableDelayAudioUnit.mm in Sources */,
				C46775B11BC78D660027FD6B /* AKLowPassFilterAudioUnit.mm in Sources */,
				C481F89D1BE48E3300F6AAA6 /* vdelay.c in Sources */,
				C481F8991BE48E3300F6AAA6 /* scale.c in Sources */,
				C481F8981BE48E3300F6AAA6 /* rms.c in Sources */,
				C4D09ABD1BC89C4B00A1823F /* AKModalResonanceFilterAudioUnit.mm in Sources */,
				C4E8FA9B1BD9B8A2004761A2 /* AKFMOscillatorAudioUnit.mm in Sources */,
				C4D09A841BC8914200A1823F /* AKDelay.swift in Sources */,
				C46775EC1BC7A8D50027FD6B /* AKDecimatorAudioUnit.mm in Sources */,
				C4FC63E31BCE24D600B2B22E /* AKTrackedAmplitudeAudioUnit.mm in Sources */,
				C481F88D1BE48E3300F6AAA6 /* fosc.c in Sources */,
				C481F8941BE48E3300F6AAA6 /* osc.c in Sources */,
				C4ECB3651BC4869200E09FA3 /* AKOperation.swift in Sources */,
				C4D09A6C1BC87F6A00A1823F /* AKDCBlockAudioUnit.mm in Sources */,
				C467755D1BC77BD00027FD6B /* AKFlatFrequencyResponseReverbAudioUnit.mm in Sources */,
				C481F8851BE48E3300F6AAA6 /* comb.c in Sources */,
				C4E8FAA81BD9C251004761A2 /* AKPhasorAudioUnit.mm in Sources */,
				C46775C21BC78F2D0027FD6B /* AKThreePoleLowpassFilterAudioUnit.mm in Sources */,
				C4D09AD71BC8D8C200A1823F /* AKClipperAudioUnit.mm in Sources */,
				C46775781BC782070027FD6B /* AKBandPassButterworthFilterAudioUnit.mm in Sources */,
				C46775641BC77D310027FD6B /* AKHighPassFilter.swift in Sources */,
				C4FD54731BCAD53D0068B088 /* AKPeakingParametricEqualizerFilter.swift in Sources */,
				C481F8901BE48E3300F6AAA6 /* lpf18.c in Sources */,
				C469274B1BE49129007B54F6 /* ini.c in Sources */,
				C4FD548B1BCAD7E10068B088 /* AKHighShelfParametricEqualizerFilterAudioUnit.mm in Sources */,
				C481F8801BE48E3300F6AAA6 /* butbp.c in Sources */,
				C4D09AAE1BC89ADA00A1823F /* AKFormantFilter.swift in Sources */,
				C481F8931BE48E3300F6AAA6 /* noise.c in Sources */,
				C481F87E1BE48E3300F6AAA6 /* atone.c in Sources */,
			);
			runOnlyForDeploymentPostprocessing = 0;
		};
/* End PBXSourcesBuildPhase section */

/* Begin XCBuildConfiguration section */
		C43FA3031BC1961D00EC6C85 /* Debug */ = {
			isa = XCBuildConfiguration;
			buildSettings = {
				ALWAYS_SEARCH_USER_PATHS = NO;
				CLANG_CXX_LANGUAGE_STANDARD = "gnu++0x";
				CLANG_CXX_LIBRARY = "libc++";
				CLANG_ENABLE_MODULES = YES;
				CLANG_ENABLE_OBJC_ARC = YES;
				CLANG_WARN_BOOL_CONVERSION = YES;
				CLANG_WARN_CONSTANT_CONVERSION = YES;
				CLANG_WARN_DIRECT_OBJC_ISA_USAGE = YES_ERROR;
				CLANG_WARN_EMPTY_BODY = YES;
				CLANG_WARN_ENUM_CONVERSION = YES;
				CLANG_WARN_INT_CONVERSION = YES;
				CLANG_WARN_OBJC_ROOT_CLASS = YES_ERROR;
				CLANG_WARN_UNREACHABLE_CODE = YES;
				CLANG_WARN__DUPLICATE_METHOD_MATCH = YES;
				CODE_SIGN_IDENTITY = "";
				COPY_PHASE_STRIP = NO;
				CURRENT_PROJECT_VERSION = 1;
				DEBUG_INFORMATION_FORMAT = dwarf;
				DEFINES_MODULE = YES;
				ENABLE_STRICT_OBJC_MSGSEND = YES;
				ENABLE_TESTABILITY = YES;
				FRAMEWORK_SEARCH_PATHS = (
					"$(SDKROOT)",
					"$(inherited)",
				);
				GCC_C_LANGUAGE_STANDARD = gnu99;
				GCC_DYNAMIC_NO_PIC = NO;
				GCC_NO_COMMON_BLOCKS = YES;
				GCC_OPTIMIZATION_LEVEL = 0;
				GCC_PREPROCESSOR_DEFINITIONS = (
					"DEBUG=1",
					"NO_LIBSNDFILE=1",
					"$(inherited)",
				);
				GCC_WARN_64_TO_32_BIT_CONVERSION = YES;
				GCC_WARN_ABOUT_RETURN_TYPE = YES_ERROR;
				GCC_WARN_UNDECLARED_SELECTOR = YES;
				GCC_WARN_UNINITIALIZED_AUTOS = YES_AGGRESSIVE;
				GCC_WARN_UNUSED_FUNCTION = YES;
				GCC_WARN_UNUSED_VARIABLE = YES;
				LD_RUNPATH_SEARCH_PATHS = "$(inherited) @executable_path/Frameworks @loader_path/Frameworks @executable_path/../Frameworks @loader_path/../Frameworks";
				MACOSX_DEPLOYMENT_TARGET = 10.11;
				MTL_ENABLE_DEBUG_INFO = YES;
				ONLY_ACTIVE_ARCH = YES;
				SDKROOT = macosx;
				SUPPORTED_PLATFORMS = "macosx iphoneos iphonesimulator appletvos appletvsimulator";
				SWIFT_OPTIMIZATION_LEVEL = "-Onone";
				VALID_ARCHS = "i386 x86_64 arm64 armv7 armv7s";
				VERSIONING_SYSTEM = "apple-generic";
				VERSION_INFO_PREFIX = "";
			};
			name = Debug;
		};
		C43FA3041BC1961D00EC6C85 /* Release */ = {
			isa = XCBuildConfiguration;
			buildSettings = {
				ALWAYS_SEARCH_USER_PATHS = NO;
				CLANG_CXX_LANGUAGE_STANDARD = "gnu++0x";
				CLANG_CXX_LIBRARY = "libc++";
				CLANG_ENABLE_MODULES = YES;
				CLANG_ENABLE_OBJC_ARC = YES;
				CLANG_WARN_BOOL_CONVERSION = YES;
				CLANG_WARN_CONSTANT_CONVERSION = YES;
				CLANG_WARN_DIRECT_OBJC_ISA_USAGE = YES_ERROR;
				CLANG_WARN_EMPTY_BODY = YES;
				CLANG_WARN_ENUM_CONVERSION = YES;
				CLANG_WARN_INT_CONVERSION = YES;
				CLANG_WARN_OBJC_ROOT_CLASS = YES_ERROR;
				CLANG_WARN_UNREACHABLE_CODE = YES;
				CLANG_WARN__DUPLICATE_METHOD_MATCH = YES;
				CODE_SIGN_IDENTITY = "";
				COPY_PHASE_STRIP = NO;
				CURRENT_PROJECT_VERSION = 1;
				DEBUG_INFORMATION_FORMAT = "dwarf-with-dsym";
				DEFINES_MODULE = YES;
				ENABLE_NS_ASSERTIONS = NO;
				ENABLE_STRICT_OBJC_MSGSEND = YES;
				FRAMEWORK_SEARCH_PATHS = (
					"$(SDKROOT)",
					"$(inherited)",
				);
				GCC_C_LANGUAGE_STANDARD = gnu99;
				GCC_NO_COMMON_BLOCKS = YES;
				GCC_PREPROCESSOR_DEFINITIONS = "NO_LIBSNDFILE=1";
				GCC_WARN_64_TO_32_BIT_CONVERSION = YES;
				GCC_WARN_ABOUT_RETURN_TYPE = YES_ERROR;
				GCC_WARN_UNDECLARED_SELECTOR = YES;
				GCC_WARN_UNINITIALIZED_AUTOS = YES_AGGRESSIVE;
				GCC_WARN_UNUSED_FUNCTION = YES;
				GCC_WARN_UNUSED_VARIABLE = YES;
				LD_RUNPATH_SEARCH_PATHS = "$(inherited) @executable_path/Frameworks @loader_path/Frameworks @executable_path/../Frameworks @loader_path/../Frameworks";
				MACOSX_DEPLOYMENT_TARGET = 10.11;
				MTL_ENABLE_DEBUG_INFO = NO;
				SDKROOT = macosx;
				SUPPORTED_PLATFORMS = "macosx iphoneos iphonesimulator appletvos appletvsimulator";
				VALID_ARCHS = "i386 x86_64 arm64 armv7 armv7s";
				VERSIONING_SYSTEM = "apple-generic";
				VERSION_INFO_PREFIX = "";
			};
			name = Release;
		};
		C43FA3061BC1961D00EC6C85 /* Debug */ = {
			isa = XCBuildConfiguration;
			buildSettings = {
				CODE_SIGN_IDENTITY = "Mac Developer";
				"CODE_SIGN_IDENTITY[sdk=macosx*]" = "Mac Developer";
				COMBINE_HIDPI_IMAGES = YES;
				DEFINES_MODULE = YES;
				DYLIB_COMPATIBILITY_VERSION = 1;
				DYLIB_CURRENT_VERSION = 1;
				DYLIB_INSTALL_NAME_BASE = "@rpath";
				EMBEDDED_CONTENT_CONTAINS_SWIFT = YES;
				FRAMEWORK_VERSION = A;
				INFOPLIST_FILE = AudioKit/Info.plist;
				INSTALL_PATH = "$(LOCAL_LIBRARY_DIR)/Frameworks";
				LD_RUNPATH_SEARCH_PATHS = "$(inherited) @executable_path/../Frameworks @loader_path/Frameworks";
				PRODUCT_BUNDLE_IDENTIFIER = io.audiokit.AudioKit;
				PRODUCT_NAME = "$(TARGET_NAME)";
				PROVISIONING_PROFILE = "";
				SKIP_INSTALL = YES;
			};
			name = Debug;
		};
		C43FA3071BC1961D00EC6C85 /* Release */ = {
			isa = XCBuildConfiguration;
			buildSettings = {
				CODE_SIGN_IDENTITY = "Mac Developer";
				"CODE_SIGN_IDENTITY[sdk=macosx*]" = "Mac Developer";
				COMBINE_HIDPI_IMAGES = YES;
				DEFINES_MODULE = YES;
				DYLIB_COMPATIBILITY_VERSION = 1;
				DYLIB_CURRENT_VERSION = 1;
				DYLIB_INSTALL_NAME_BASE = "@rpath";
				EMBEDDED_CONTENT_CONTAINS_SWIFT = YES;
				FRAMEWORK_VERSION = A;
				INFOPLIST_FILE = AudioKit/Info.plist;
				INSTALL_PATH = "$(LOCAL_LIBRARY_DIR)/Frameworks";
				LD_RUNPATH_SEARCH_PATHS = "$(inherited) @executable_path/../Frameworks @loader_path/Frameworks";
				PRODUCT_BUNDLE_IDENTIFIER = io.audiokit.AudioKit;
				PRODUCT_NAME = "$(TARGET_NAME)";
				PROVISIONING_PROFILE = "";
				SKIP_INSTALL = YES;
			};
			name = Release;
		};
/* End XCBuildConfiguration section */

/* Begin XCConfigurationList section */
		C43FA2F71BC1961D00EC6C85 /* Build configuration list for PBXProject "AudioKit" */ = {
			isa = XCConfigurationList;
			buildConfigurations = (
				C43FA3031BC1961D00EC6C85 /* Debug */,
				C43FA3041BC1961D00EC6C85 /* Release */,
			);
			defaultConfigurationIsVisible = 0;
			defaultConfigurationName = Release;
		};
		C43FA3051BC1961D00EC6C85 /* Build configuration list for PBXNativeTarget "AudioKit" */ = {
			isa = XCConfigurationList;
			buildConfigurations = (
				C43FA3061BC1961D00EC6C85 /* Debug */,
				C43FA3071BC1961D00EC6C85 /* Release */,
			);
			defaultConfigurationIsVisible = 0;
			defaultConfigurationName = Release;
		};
/* End XCConfigurationList section */
	};
	rootObject = C43FA2F41BC1961D00EC6C85 /* Project object */;
}<|MERGE_RESOLUTION|>--- conflicted
+++ resolved
@@ -180,8 +180,6 @@
 		C4FD548A1BCAD7E10068B088 /* AKHighShelfParametricEqualizerFilterAudioUnit.h in Headers */ = {isa = PBXBuildFile; fileRef = C4FD54861BCAD7E10068B088 /* AKHighShelfParametricEqualizerFilterAudioUnit.h */; settings = {ATTRIBUTES = (Public, ); }; };
 		C4FD548B1BCAD7E10068B088 /* AKHighShelfParametricEqualizerFilterAudioUnit.mm in Sources */ = {isa = PBXBuildFile; fileRef = C4FD54871BCAD7E10068B088 /* AKHighShelfParametricEqualizerFilterAudioUnit.mm */; };
 		C4FD548C1BCAD7E10068B088 /* AKHighShelfParametricEqualizerFilterDSPKernel.hpp in Headers */ = {isa = PBXBuildFile; fileRef = C4FD54881BCAD7E10068B088 /* AKHighShelfParametricEqualizerFilterDSPKernel.hpp */; };
-		FEA69F4B1BE3E35500C34F6D /* AKAUReverb2.swift in Sources */ = {isa = PBXBuildFile; fileRef = FEA69F4A1BE3E35500C34F6D /* AKAUReverb2.swift */; };
-		FEA69F4E1BE4434700C34F6D /* AKAUPeakLimiter.swift in Sources */ = {isa = PBXBuildFile; fileRef = FEA69F4D1BE4434700C34F6D /* AKAUPeakLimiter.swift */; };
 /* End PBXBuildFile section */
 
 /* Begin PBXFileReference section */
@@ -360,8 +358,6 @@
 		C4FD54861BCAD7E10068B088 /* AKHighShelfParametricEqualizerFilterAudioUnit.h */ = {isa = PBXFileReference; fileEncoding = 4; lastKnownFileType = sourcecode.c.h; path = AKHighShelfParametricEqualizerFilterAudioUnit.h; sourceTree = "<group>"; };
 		C4FD54871BCAD7E10068B088 /* AKHighShelfParametricEqualizerFilterAudioUnit.mm */ = {isa = PBXFileReference; fileEncoding = 4; lastKnownFileType = sourcecode.cpp.objcpp; path = AKHighShelfParametricEqualizerFilterAudioUnit.mm; sourceTree = "<group>"; };
 		C4FD54881BCAD7E10068B088 /* AKHighShelfParametricEqualizerFilterDSPKernel.hpp */ = {isa = PBXFileReference; fileEncoding = 4; lastKnownFileType = sourcecode.cpp.h; path = AKHighShelfParametricEqualizerFilterDSPKernel.hpp; sourceTree = "<group>"; };
-		FEA69F4A1BE3E35500C34F6D /* AKAUReverb2.swift */ = {isa = PBXFileReference; fileEncoding = 4; lastKnownFileType = sourcecode.swift; path = AKAUReverb2.swift; sourceTree = "<group>"; };
-		FEA69F4D1BE4434700C34F6D /* AKAUPeakLimiter.swift */ = {isa = PBXFileReference; fileEncoding = 4; lastKnownFileType = sourcecode.swift; name = AKAUPeakLimiter.swift; path = Dynamics/AKAUPeakLimiter.swift; sourceTree = "<group>"; };
 /* End PBXFileReference section */
 
 /* Begin PBXFrameworksBuildPhase section */
@@ -448,7 +444,6 @@
 			isa = PBXGroup;
 			children = (
 				C46775A81BC78A9F0027FD6B /* AKAUReverb.swift */,
-				FEA69F4A1BE3E35500C34F6D /* AKAUReverb2.swift */,
 				C46775C41BC78FCF0027FD6B /* AKChowningReverb */,
 				C46775561BC77BD00027FD6B /* AKFlatFrequencyResponseReverb */,
 			);
@@ -796,7 +791,6 @@
 		C4D0B9081BC6FB15007DE0BC /* Signal Modifiers */ = {
 			isa = PBXGroup;
 			children = (
-				FEA69F4C1BE4432100C34F6D /* Dynamics */,
 				C46775A31BC78A4F0027FD6B /* Delays */,
 				C4D09A9B1BC8955600A1823F /* Effects */,
 				C4D0B9091BC6FB15007DE0BC /* Filters */,
@@ -966,14 +960,6 @@
 				C4FD54881BCAD7E10068B088 /* AKHighShelfParametricEqualizerFilterDSPKernel.hpp */,
 			);
 			path = AKHighShelfParametricEqualizerFilter;
-			sourceTree = "<group>";
-		};
-		FEA69F4C1BE4432100C34F6D /* Dynamics */ = {
-			isa = PBXGroup;
-			children = (
-				FEA69F4D1BE4434700C34F6D /* AKAUPeakLimiter.swift */,
-			);
-			name = Dynamics;
 			sourceTree = "<group>";
 		};
 /* End PBXGroup section */
@@ -1127,12 +1113,8 @@
 				C4E8FAA61BD9C251004761A2 /* AKPhasor.swift in Sources */,
 				C467759F1BC7897B0027FD6B /* AKLowPassButterworthFilter.swift in Sources */,
 				C46EB53A1BDEDDD4008B1B0D /* AKWhiteNoiseAudioUnit.mm in Sources */,
-<<<<<<< HEAD
-				FEA69F4E1BE4434700C34F6D /* AKAUPeakLimiter.swift in Sources */,
-=======
 				C481F8951BE48E3300F6AAA6 /* pareq.c in Sources */,
 				C481F8921BE48E3300F6AAA6 /* moogladder.c in Sources */,
->>>>>>> 45c4a570
 				C467759D1BC7897B0027FD6B /* AKHighPassButterworthFilterAudioUnit.mm in Sources */,
 				C4D09ACE1BC8BAAF00A1823F /* AKStringResonatorAudioUnit.mm in Sources */,
 				C4FD54891BCAD7E10068B088 /* AKHighShelfParametricEqualizerFilter.swift in Sources */,
@@ -1153,12 +1135,6 @@
 				C4E8FA991BD9B8A2004761A2 /* AKFMOscillator.swift in Sources */,
 				C4BF47D71BC1D23D0072FBAC /* AKManager.swift in Sources */,
 				C467755B1BC77BD00027FD6B /* AKFlatFrequencyResponseReverb.swift in Sources */,
-<<<<<<< HEAD
-				FEA69F4B1BE3E35500C34F6D /* AKAUReverb2.swift in Sources */,
-				C43FA3221BC1981B00EC6C85 /* base.c in Sources */,
-				C467756B1BC77D8D0027FD6B /* atone.c in Sources */,
-=======
->>>>>>> 45c4a570
 				C4D09A971BC8933500A1823F /* AKVariableDelay.swift in Sources */,
 				C481F87F1BE48E3300F6AAA6 /* base.c in Sources */,
 				C4D09AA31BC8955600A1823F /* AKDistortionAudioUnit.mm in Sources */,
