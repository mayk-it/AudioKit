//
//  AKAudioPlayer.swift
//  AudioKit
//
//  Created by Aurelius Prochazka, Laurent Veliscek & Ryan Francesconi, revision history on Github.
//  Copyright © 2017 Aurelius Prochazka. All rights reserved.
//

/// Not so simple audio playback class
open class AKAudioPlayer: AKNode, AKToggleable {

    // MARK: - Private variables
    fileprivate var internalAudioFile: AKAudioFile
    fileprivate var internalPlayer = AVAudioPlayerNode()
    fileprivate var totalFrameCount: UInt32 = 0
    fileprivate var startingFrame: UInt32 = 0
    fileprivate var endingFrame: UInt32 = 0
    fileprivate var framesToPlayCount: UInt32 = 0
    fileprivate var lastCurrentTime: Double = 0
    fileprivate var paused = false
    fileprivate var playing = false
    fileprivate var internalStartTime: Double = 0
    fileprivate var internalEndTime: Double = 0
    fileprivate var scheduledStopAction: AKScheduledAction?

    // MARK: - Properties
    open dynamic var audioFileBuffer: AVAudioPCMBuffer?

    /// Will be triggered when AKAudioPlayer has finished to play.
    /// (will not as long as loop is on)
    open dynamic var completionHandler: AKCallback?

    private var _looping: Bool = false {
        didSet {
            updateBufferLooping()
        }
    }

    /// Boolean indicating whether or not to loop the playback (Default false)
    open dynamic var looping: Bool {
        set {
            guard  newValue != _looping else {
                return
            }
            _looping = newValue
        }
        get { return _looping }
    }

    /// Boolean indicating to play the buffer in reverse
    open dynamic var reversed: Bool = false {
        didSet {
            updatePCMBuffer()
        }
    }

    /// Set the fade in time
    open dynamic var fadeInTime: Double = 0 {
        didSet {
            updatePCMBuffer()
        }
    }

    // Set the fade out time
    open dynamic var fadeOutTime: Double = 0 {
        didSet {
            updatePCMBuffer()
        }
    }

    /// return the current played AKAudioFile
    open dynamic var audioFile: AKAudioFile {
        return internalAudioFile
    }

    // path to the currently loaded AKAudioFile
    open dynamic var path: String {
        return audioFile.url.path
    }

    /// Total duration of one loop through of the file
    open dynamic var duration: Double {
        return Double(totalFrameCount) / Double(internalAudioFile.sampleRate)
    }

    /// Output Volume (Default 1)
    open dynamic var volume: Double = 1.0 {
        didSet {
            volume = max(volume, 0)
            internalPlayer.volume = Float(volume)
        }
    }

    /// Whether or not the audio player is currently started
    open dynamic var isStarted: Bool {
        return  internalPlayer.isPlaying
    }

    /// Current playback time (in seconds)
    open dynamic var currentTime: Double {
        if playing {
            if let nodeTime = internalPlayer.lastRenderTime,
                let playerTime = internalPlayer.playerTime(forNodeTime: nodeTime) {
                return Double(playerTime.sampleTime) / playerTime.sampleRate
            }

        }
        return lastCurrentTime
    }

    /// Time within the audio file at the current time
    open dynamic var playhead: Double {

        let endTime = Double(endingFrame) / internalAudioFile.sampleRate
        let startTime = Double(startingFrame) / internalAudioFile.sampleRate

        if endTime > startTime {

            if looping {
                return  startTime + currentTime.truncatingRemainder(dividingBy: (endTime - startTime))
            } else {
                if currentTime > endTime {
                    return (startTime + currentTime).truncatingRemainder(dividingBy: (endTime - startTime))
                } else {
                    return (startTime + currentTime)
                }
            }
        } else {
            return 0
        }
    }

    /// Pan (Default Center = 0)
    open dynamic var pan: Double = 0.0 {
        didSet {
            pan = (-1...1).clamp(pan)
            internalPlayer.pan = Float(pan)
        }
    }

    /// sets the start time, If it is playing, player will
    /// restart playing from the start time each time end time is set
    open dynamic var startTime: Double {
        get {
            return Double(startingFrame) / internalAudioFile.sampleRate

        }
        set {
            // since setting startTime will fill the buffer again, we only want to do this if the
            // data really needs to be updated
            if newValue == internalStartTime {
                //AKLog("startTime is the same, so returning: \(newValue)")
                return

            } else if newValue > Double(endingFrame) / internalAudioFile.sampleRate && endingFrame > 0 {
                AKLog("ERROR: AKAudioPlayer cannot set a startTime bigger than the endTime: " +
                    "\(Double(endingFrame) / internalAudioFile.sampleRate) seconds")

            } else {
                startingFrame = UInt32(newValue * internalAudioFile.sampleRate)

                AKLog("AKAudioPlayer.startTime = \(newValue), startingFrame: \(startingFrame)")

                // now update the buffer
                updatePCMBuffer()

                // remember this value for ease of checking redundancy later
                internalStartTime = newValue
            }

        }
    }

    /// sets the end time, If it is playing, player will
    /// restart playing from the start time each time end time is set
    open dynamic var endTime: Double {
        get {
            return Double(endingFrame) / internalAudioFile.sampleRate

        }
        set {
            // since setting startTime will fill the buffer again, we only want to do this if the
            // data really needs to be updated
            if newValue == internalEndTime {
                //AKLog("endTime is the same, so returning: \(newValue)")
                return

            } else if newValue == 0 {
                endingFrame = totalFrameCount

            } else if newValue < Double(startingFrame) / internalAudioFile.sampleRate
                || newValue > Double(Double(totalFrameCount) / internalAudioFile.sampleRate) {
                AKLog("ERROR: AKAudioPlayer cannot set an endTime more than file's duration: \(duration) seconds or " +
                    "less than startTime: \(Double(startingFrame) / internalAudioFile.sampleRate) seconds")
            } else {
                endingFrame = UInt32(newValue * internalAudioFile.sampleRate)

                AKLog("AKAudioPlayer.endTime = \(newValue), endingFrame: \(endingFrame)")

                // now update the buffer
                updatePCMBuffer()

                // remember this value for ease of checking redundancy later
                internalEndTime = newValue
            }
        }
    }

    /// Sets the time in the future when playback will commence. Recommend using play(from:to:avTime) instead.
    /// this will be deprecated
    open dynamic var scheduledTime: Double = 0 {
        didSet {
            let hostTime = mach_absolute_time()
            scheduledAVTime = AKAudioPlayer.secondsToAVAudioTime(hostTime: hostTime, time: scheduledTime)
        }
    }

    open dynamic var scheduledAVTime: AVAudioTime?

    // MARK: - Initialization

    /// Initialize the audio player
    ///
    ///
    /// Notice that completionCallBack will be triggered from a
    /// background thread. Any UI update should be made using:
    ///
    /// ```
    /// Dispatch.main.async {
    ///    // UI updates...
    /// }
    /// ```
    ///
    /// - Parameters:
    ///   - file: the AKAudioFile to play
    ///   - looping: will loop play if set to true, or stop when play ends, so it can trig the 
    ///              completionHandler callback. Default is false (non looping)
    ///   - completionHandler: AKCallback that will be triggered when the player end playing (useful for refreshing 
    ///                        UI so we're not playing anymore, we stopped playing...)
    ///
    /// - Returns: an AKAudioPlayer if init succeeds, or nil if init fails. If fails, errors may be caught.
    ///
    public init(file: AKAudioFile,
                looping: Bool = false,
                completionHandler: AKCallback? = nil) throws {

        let readFile: AKAudioFile

        // Open the file for reading to avoid a crash when setting frame position
        // if the file was instantiated for writing
        do {
            readFile = try AKAudioFile(forReading: file.url)

        } catch let error as NSError {
            AKLog("AKAudioPlayer Error: cannot open file \(file.fileNamePlusExtension) for reading")
            AKLog("Error: \(error)")
            throw error
        }
        internalAudioFile = readFile
        self.completionHandler = completionHandler

        super.init()
        self.looping = looping
        AudioKit.engine.attach(internalPlayer)
        let mixer = AVAudioMixerNode()
        AudioKit.engine.attach(mixer)
        let format = AVAudioFormat(standardFormatWithSampleRate: internalAudioFile.sampleRate,
                                   channels: internalAudioFile.channelCount)
        AudioKit.engine.connect(internalPlayer, to: mixer, format: format)
        avAudioNode = mixer
        internalPlayer.volume = 1.0

        initialize()
    }

    fileprivate var defaultBufferOptions: AVAudioPlayerNodeBufferOptions {
        return looping ? [.loops, .interrupts] : [.interrupts]
    }

    // MARK: - Methods

    /// Start playback
    open func start() {

        if ❗️playing {
            if audioFileBuffer != nil {
                // schedule it at some point in the future / or immediately if 0
                // don't schedule the buffer if it is paused as it will overwrite what is in it
                if ❗️paused {
                    scheduleBuffer(atTime: scheduledAVTime, options: defaultBufferOptions)
                }

                playing = true
                paused = false
                internalPlayer.play()

            } else {
                AKLog("AKAudioPlayer Warning: cannot play an empty buffer")
            }
        } else {
            AKLog("AKAudioPlayer Warning: already playing")
        }
    }

    /// Stop playback
    open func stop() {
        scheduledStopAction = nil

        if ❗️playing {
            return
        }

        lastCurrentTime = Double(startTime / internalAudioFile.sampleRate)
        playing = false
        paused = false
        internalPlayer.stop()

    }

    /// Pause playback
    open func pause() {
        if playing {
            if ❗️paused {
                lastCurrentTime = currentTime
                playing = false
                paused = true
                internalPlayer.pause()
            } else {
                AKLog("AKAudioPlayer Warning: already paused")
            }
        } else {
            AKLog("AKAudioPlayer Warning: Cannot pause when not playing")
        }
    }

    open func resume() {
        if ❗️playing && paused {
            playing = true
            paused = false
            internalPlayer.play()
        }
    }

    /// resets in and out times for playing
    open func reloadFile() throws {
        let wasPlaying = playing
        if wasPlaying {
            stop()
        }
        var newAudioFile: AKAudioFile?

        do {
            newAudioFile = try AKAudioFile(forReading: internalAudioFile.url)
        } catch let error as NSError {
            AKLog("AKAudioPlayer Error: Couldn't reLoadFile")
            AKLog("Error: \(error)")
            throw error
        }

        if let newFile = newAudioFile {
            internalAudioFile = newFile
        }
        internalPlayer.reset()
        initialize()

        if wasPlaying {
            start()
        }
    }

    /// Replace player's file with a new AKAudioFile file
    open func replace(file: AKAudioFile) throws {
        internalAudioFile = file
        do {
            try reloadFile()
        } catch let error as NSError {
            AKLog("AKAudioPlayer Error: Couldn't reload replaced File: \"\(file.fileNamePlusExtension)\"")
            AKLog("Error: \(error)")
        }
        AKLog("AKAudioPlayer -> File with \"\(internalAudioFile.fileNamePlusExtension)\" Reloaded")
    }

    /// Default play that will use the previously set startTime and endTime properties or the full file if both are 0
    open func play() {
        play(from: self.startTime, to: self.endTime, when: 0)
    }

    /// Play from startTime to endTime
    open func play(from startTime: Double, to endTime: Double) {
        play(from: startTime, to: endTime, when: 0)
    }

    /// Play the file back from a certain time, to an end time (if set).
    /// You can optionally set a scheduled time to play (in seconds).
    ///
    ///  - Parameters:
    ///    - from startTime: Time into the file at which to start playing back
    ///    - to endTime: Time into the file at which to playing back will stop / Loop
    ///    - when scheduledTime: use this when scheduled playback doesn't need to be in sync with other players
    ///         otherwise use the avTime signature.
    ///
    open func play(from startTime: Double, to endTime: Double, when scheduledTime: Double) {
        let hostTime = mach_absolute_time()
        let avTime = AKAudioPlayer.secondsToAVAudioTime(hostTime: hostTime, time: scheduledTime)
        play(from: startTime, to: endTime, avTime: avTime)
    }

    /// Play the file back from a certain time, to an end time (if set). You can optionally set a scheduled time 
    /// to play (in seconds).
    ///
    ///  - Parameters:
    ///    - from startTime: Time into the file at which to start playing back
    ///    - to endTime: Time into the file at which to playing back will stop / Loop
    ///    - avTime: an AVAudioTime object specifying when to schedule the playback. You can create this using the 
    ///              helper function AKAudioPlayer.secondToAVAudioTime(hostTime:time). hostTime is a call to 
    ///              mach_absolute_time(). When you have a group of players which you want to sync together it's 
    ///              important that this value be the same for all of them as a reference point.
    ///
    open func play(from time: Double, to endTime: Double, avTime: AVAudioTime? ) {
        if endTime > 0 {
            self.endTime = endTime
        }
        self.startTime = time

        if endingFrame > startingFrame {
            stop()
            scheduledAVTime = avTime
            start()
        } else {
            AKLog("ERROR AKaudioPlayer: cannot play, \(internalAudioFile.fileNamePlusExtension) " +
                "is empty or segment is too short")
        }
    }

    // MARK: - Static Methods

    open class func secondsToAVAudioTime(hostTime: UInt64, time: Double) -> AVAudioTime {
        // Find the conversion factor from host ticks to seconds
        var timebaseInfo = mach_timebase_info()
        mach_timebase_info(&timebaseInfo)
        let hostTimeToSecFactor = Double(timebaseInfo.numer) / Double(timebaseInfo.denom) / Double(NSEC_PER_SEC)

        let out = AVAudioTime(hostTime: hostTime + UInt64(time / hostTimeToSecFactor))
        return out
    }

    // MARK: - Private Methods

    fileprivate func initialize() {
        audioFileBuffer = nil
        totalFrameCount = UInt32(internalAudioFile.length)
        startingFrame = 0
        endingFrame = totalFrameCount

        if internalAudioFile.length > 0 {
            updatePCMBuffer()
        } else {
            AKLog("AKAudioPlayer Warning:  \"\(internalAudioFile.fileNamePlusExtension)\" is an empty file")
        }
    }

    fileprivate func scheduleBuffer(atTime: AVAudioTime?, options: AVAudioPlayerNodeBufferOptions) {
        scheduledStopAction = nil

        if let buffer = audioFileBuffer {
            scheduledStopAction = nil
            internalPlayer.scheduleBuffer(buffer,
                                          at: atTime,
                                          options: options,
                                          completionHandler: looping ? nil : internalCompletionHandler)
            if atTime != nil {
                internalPlayer.prepare(withFrameCount: framesToPlayCount)
            }
        }
    }

    fileprivate func updateBufferLooping() {
        guard playing else {
            return
        }
        if looping {
            // Looping is toggled on: schedule the buffer to loop at the next loop interval.
            let options: AVAudioPlayerNodeBufferOptions = [.loops, .interruptsAtLoop]
            scheduleBuffer(atTime: nil, options: options)
        } else {
            // Looping is toggled off: schedule to stop at the end of the current loop.
            stopAtNextLoopEnd()
        }
    }

    open func stopAtNextLoopEnd() {
        guard playing else {
            return
        }
        scheduledStopAction = AKScheduledAction(interval: endTime - currentTime) {
            self.stop()
            self.completionHandler?()
        }
    }

    /// Fills the buffer with data read from internalAudioFile
    fileprivate func updatePCMBuffer() {
        //AKLog("updatePCMBuffer() reversed \(self.reversed)")

        var theStartFrame = startingFrame
        var theEndFrame = endingFrame

        // if we are going to be reversing the buffer, we need to think ahead a bit
        // since the edit points would be reversed as well, we swap them here:
        if reversed {
            let revEndTime = duration - startTime
            let revStartTime = endTime > 0 ? duration - endTime : duration

            theStartFrame = UInt32(revStartTime * internalAudioFile.sampleRate)
            theEndFrame = UInt32(revEndTime * internalAudioFile.sampleRate)
        }

        if internalAudioFile.samplesCount > 0 {
            internalAudioFile.framePosition = Int64(theStartFrame)
            framesToPlayCount = theEndFrame - theStartFrame

            //AKLog("framesToPlayCount: \(framesToPlayCount) frameCapacity \(totalFrameCount)")

            audioFileBuffer = AVAudioPCMBuffer(
                pcmFormat: internalAudioFile.processingFormat,
                frameCapacity: AVAudioFrameCount(totalFrameCount) )

            do {
                // read the requested frame count from the file
                try internalAudioFile.read(into: audioFileBuffer!, frameCount: framesToPlayCount)

                AKLog("read \(audioFileBuffer?.frameLength ?? 0) frames into buffer")

            } catch {
                AKLog("ERROR AKaudioPlayer: Could not read data into buffer.")
                return
            }

            // Now, we'll reverse the data in the buffer if desired...
            if reversed {
                reverseBuffer()
            }

            if fadeInTime > 0 || fadeOutTime > 0 {
                fadeBuffer(inTime: fadeInTime, outTime: fadeOutTime)
            }

        } else {
            AKLog("ERROR updatePCMBuffer: Could not set PCM buffer -> " +
                "\(internalAudioFile.fileNamePlusExtension) samplesCount = 0.")
        }
    }

    /// Turn the buffer around!
    fileprivate func reverseBuffer() {
        guard let buffer = audioFileBuffer else {
            return
        }

        let reverseBuffer = AVAudioPCMBuffer(
            pcmFormat: internalAudioFile.processingFormat,
            frameCapacity: buffer.frameCapacity
        )

        var j: Int = 0
        let length = buffer.frameLength
        //AKLog("reverse() preparing \(length) frames")

        // i represents the normal buffer read in reverse
        for i in (0 ..< Int(length)).reversed() {
            // n is the channel
            for n in 0 ..< Int(buffer.format.channelCount) {
                // we write the reverseBuffer via the j index
                reverseBuffer.floatChannelData?[n][j] = buffer.floatChannelData?[n][i] ?? 0.0
            }
            j += 1
        }
        // set the buffer now to be the reverse one
        audioFileBuffer = reverseBuffer
        // update this to the new value
        audioFileBuffer?.frameLength = length
    }

    /// Apply sample level fades to the internal buffer.
    ///  - Parameters:
    ///     - inTime specified in seconds, 0 if no fade
    ///     - outTime specified in seconds, 0 if no fade
    fileprivate func fadeBuffer(inTime: Double = 0, outTime: Double = 0) {
        guard audioFileBuffer != nil else {
            return
        }

        // do nothing in this case
        if inTime == 0 && outTime == 0 {
            AKLog("no fades specified.")
            return
        }

        let fadeBuffer = AVAudioPCMBuffer(
            pcmFormat: internalAudioFile.processingFormat,
            frameCapacity: audioFileBuffer!.frameCapacity )

        let length: UInt32 = audioFileBuffer!.frameLength
        AKLog("fadeBuffer() inTime: \(inTime) outTime: \(outTime)")

        // initial starting point for the gain, if there is a fade in, start it at .01 otherwise at 1
        var gain: Double = inTime > 0 ? 0.01 : 1

        let sampleTime: Double = 1.0 / internalAudioFile.processingFormat.sampleRate
<<<<<<< HEAD
        
=======
        //let natural_decay_factor: Double = exp(-sampleTime / outTime)

>>>>>>> 4e0b886a
        // from -20db?
        let fadeInPower: Double = exp(log(10) * sampleTime / inTime)

        // for decay to x% amplitude (-dB) over the given decay time
        let fadeOutPower: Double = exp(-log(25) * sampleTime / outTime)

        // where in the buffer to end the fade in
        let fadeInSamples = Int(internalAudioFile.processingFormat.sampleRate * inTime)
        // where in the buffer to start the fade out
        let fadeOutSamples = Int(Double(length) - (internalAudioFile.processingFormat.sampleRate * outTime))

        //Swift.print("fadeInPower \(fadeInPower) fadeOutPower \(fadeOutPower)")

        // i is the index in the buffer
        for i in 0 ..< Int(length) {
            // n is the channel
            for n in 0 ..< Int(audioFileBuffer!.format.channelCount) {

                if i < fadeInSamples && inTime > 0 {
                    gain *= fadeInPower
                } else if i > fadeOutSamples && outTime > 0 {
                    gain *= fadeOutPower
                } else {
                    gain = 1.0
                }

                //sanity check
                if gain > 1 {
                    gain = 1
                }

                let sample = audioFileBuffer!.floatChannelData![n][i] * Float(gain)
                fadeBuffer.floatChannelData?[n][i] = sample
            }
        }
        // set the buffer now to be the faded one
        audioFileBuffer = fadeBuffer
        // update this
        audioFileBuffer?.frameLength = length
    }

    /// Triggered when the player reaches the end of its playing range
    fileprivate func internalCompletionHandler() {
        if playing {
            stop()
            completionHandler?()
        }
    }

    // Disconnect the node
    override open func disconnect() {
        disconnect(nodes: [self.avAudioNode])
        AudioKit.engine.detach(self.internalPlayer)
    }
}<|MERGE_RESOLUTION|>--- conflicted
+++ resolved
@@ -607,12 +607,7 @@
         var gain: Double = inTime > 0 ? 0.01 : 1
 
         let sampleTime: Double = 1.0 / internalAudioFile.processingFormat.sampleRate
-<<<<<<< HEAD
         
-=======
-        //let natural_decay_factor: Double = exp(-sampleTime / outTime)
-
->>>>>>> 4e0b886a
         // from -20db?
         let fadeInPower: Double = exp(log(10) * sampleTime / inTime)
 
