--- conflicted
+++ resolved
@@ -333,24 +333,13 @@
                     self.endPoint = Sample(file.samplesCount)
                 } else {
                     // failure
-                    theData?.deallocate(capacity: Int(dataSize))
-                    theData = nil // make sure to return NULL
                     AKLog("Error = \(err)"); break Exit
                 }
             }
-<<<<<<< HEAD
-            /* potential memory leak?
-            theData?.deallocate(capacity: Int(dataSize))
-            theData = nil // make sure to return NULL
-            ExtAudioFileDispose(extRef!)
-            ExtAudioFileDispose(externalAudioFileRef)
-             */
-=======
             theData?.deallocate(capacity: Int(dataSize))
             theData = nil // make sure to return NULL
             ExtAudioFileDispose(externalAudioFileRef)
             ExtAudioFileDispose(extRef!)
->>>>>>> 4ef365a4
         }
     }
 }