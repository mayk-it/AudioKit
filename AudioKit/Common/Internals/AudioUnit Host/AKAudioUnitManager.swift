--- conflicted
+++ resolved
@@ -440,7 +440,6 @@
                 au = effects[i]
                 let prevAU = effects[i - 1]
 
-<<<<<<< HEAD
                 AKManager.connect(prevAU, to: au, format: processingFormat)
                 // AKLog("Connecting \(prevAU.name) to \(au.name) with format \(processingFormat)")
             }
@@ -448,13 +447,6 @@
 
         // AKLog("Connecting \(au.name) to output: \(outputAV),  with format \(processingFormat)")
         AKManager.connect(au, to: outputAV, format: processingFormat)
-=======
-                AudioKit.connect(prevAU, to: au, format: processingFormat)
-            }
-        }
-
-        AudioKit.connect(au, to: outputAV, format: processingFormat)
->>>>>>> 4d35cf06
     }
 
     /// Clear all linked units previous processing state. IE, Panic button.
