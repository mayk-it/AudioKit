--- conflicted
+++ resolved
@@ -53,18 +53,6 @@
                 if let metaEvent = AKMIDIMetaEvent(data: subData) {
                     let metaData = metaEvent.data
                     event = AKMIDIFileChunkEvent(data: vlqTime.data + metaData,
-<<<<<<< HEAD
-                                                 timeFormat: timeFormat, timeDivision: timeDivision,
-                                                 timeOffset: accumulatedDeltaTime)
-                    processedBytes += metaEvent.data.count
-                    runningStatus = nil
-                } else if let sysexEvent = MIDISysexMessage(bytes: subData) {
-                    let sysexData = sysexEvent.data
-                    event = AKMIDIFileChunkEvent(data: vlqTime.data + sysexData,
-                                                 timeFormat: timeFormat, timeDivision: timeDivision,
-                                                 timeOffset: accumulatedDeltaTime)
-                    processedBytes += sysexEvent.data.count
-=======
                                                  timeFormat: timeFormat,
                                                  timeDivision: timeDivision,
                                                  timeOffset: accumulatedDeltaTime)
@@ -77,7 +65,6 @@
                                                  timeDivision: timeDivision,
                                                  timeOffset: accumulatedDeltaTime)
                     processedBytes += sysExEvent.data.count
->>>>>>> 0bf4a30c
                     runningStatus = nil
                 } else if let status = AKMIDIStatus(byte: byte) {
                     let messageLength = status.length
