--- conflicted
+++ resolved
@@ -219,38 +219,6 @@
 
     internal func handleMIDIMessage(_ event: AKMIDIEvent) {
         for listener in listeners {
-<<<<<<< HEAD
-            guard let eventChannel = event.channel else {
-                AKLog("No channel detected in handleMIDIMessage")
-                return
-            }
-            guard let type = event.status?.type else {
-                AKLog("No status detected in handleMIDIMessage")
-                return
-            }
-            switch type {
-            case .controllerChange:
-                listener.receivedMIDIController(event.internalData[1],
-                                                value: event.internalData[2],
-                                                channel: MIDIChannel(eventChannel))
-            case .channelAftertouch:
-                listener.receivedMIDIAfterTouch(event.internalData[1],
-                                                channel: MIDIChannel(eventChannel))
-            case .noteOn:
-                listener.receivedMIDINoteOn(noteNumber: MIDINoteNumber(event.internalData[1]),
-                                            velocity: MIDIVelocity(event.internalData[2]),
-                                            channel: MIDIChannel(eventChannel))
-            case .noteOff:
-                listener.receivedMIDINoteOff(noteNumber: MIDINoteNumber(event.internalData[1]),
-                                             velocity: MIDIVelocity(event.internalData[2]),
-                                             channel: MIDIChannel(eventChannel))
-            case .pitchWheel:
-                listener.receivedMIDIPitchWheel(event.pitchbendAmount!,
-                                                channel: MIDIChannel(eventChannel))
-            case .polyphonicAftertouch:
-                listener.receivedMIDIAftertouch(noteNumber: MIDINoteNumber(event.internalData[1]),
-                                                pressure: event.internalData[2],
-=======
             if let type = event.status?.type {
                 guard let eventChannel = event.channel else {
                     AKLog("No channel detected in handleMIDIMessage")
@@ -267,7 +235,6 @@
                 case .noteOn:
                     listener.receivedMIDINoteOn(noteNumber: MIDINoteNumber(event.internalData[1]),
                                                 velocity: MIDIVelocity(event.internalData[2]),
->>>>>>> baa097b1
                                                 channel: MIDIChannel(eventChannel))
                 case .noteOff:
                     listener.receivedMIDINoteOff(noteNumber: MIDINoteNumber(event.internalData[1]),
@@ -288,11 +255,8 @@
                 let commandDesc = event.command?.description ?? "unknown"
                 AKLog("Passing [\(commandDesc)] to listener \(listener)")
                 listener.receivedMIDISystemCommand(event.internalData)
-<<<<<<< HEAD
-=======
             } else {
                 AKLog("No usable status detected in handleMIDIMessage")
->>>>>>> baa097b1
             }
         }
     }
