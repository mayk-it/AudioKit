--- conflicted
+++ resolved
@@ -3,13 +3,8 @@
 //: ---
 //:
 //: ## Low-Frequency Oscillation of Parameters
-<<<<<<< HEAD
-//: Often times we want rhythmic changing of parameters that varying in a standard way.
-//: This is tradition done with Low-Frequency Oscillators, LFOs.
-=======
 //: ### Oftentimes we want rhythmic changing of parameters that varying in a standard way.
 //: ### This is traditionally done with Low-Frequency Oscillators, LFOs.
->>>>>>> c550c44a
 import XCPlayground
 import AudioKit
 
