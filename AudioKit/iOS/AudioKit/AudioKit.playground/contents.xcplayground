<?xml version="1.0" encoding="UTF-8" standalone="yes"?>
<playground version='6.0' target-platform='ios' auto-termination-delay='247.3474' display-mode='raw' timelineScrubberEnabled='true'>
    <pages>
        <page name='Table Of Contents'/>
        <page name='Amplitude Envelope'/>
        <page name='AutoPan Operation'/>
        <page name='AutoWah Operation'/>
        <page name='Auto Wah Wah'/>
        <page name='Balancing Nodes'/>
        <page name='Band Pass Butterworth Filter'/>
        <page name='Band Pass Filter'/>
        <page name='Band Reject Butterworth Filter'/>
        <page name='Bit Crush Effect'/>
        <page name='Bit Crush Operation'/>
        <page name='Clipper'/>
        <page name='Clip Operation'/>
        <page name='Comb Filter Reverb'/>
        <page name='Connecting Nodes'/>
        <page name='Convolution'/>
        <page name='Custom Generator'/>
        <page name='Decimator'/>
        <page name='Delay'/>
        <page name='Distortion'/>
        <page name='Drum Synthesizers'/>
        <page name='Dripping Sounds'/>
        <page name='Dry Wet Mixer'/>
        <page name='Dynamics Processor'/>
        <page name='Fatten Effect'/>
        <page name='FFT Analysis'/>
        <page name='Filter Envelope'/>
        <page name='Filter Section Example'/>
        <page name='Flat Frequency Response Reverb'/>
        <page name='Flat Frequency Response Reverb Operation'/>
        <page name='FM Oscillator'/>
        <page name='FM Oscillator Operation'/>
        <page name='Formant Filter'/>
        <page name='General Purpose Oscillator'/>
        <page name='Graphic Equalizer'/>
        <page name='High Pass Butterworth Filter'/>
        <page name='High Pass Filter'/>
        <page name='High Pass Filter Operation'/>
        <page name='High Shelf Filter'/>
        <page name='Introduction and Hello World'/>
        <page name='iOS-only Reverb'/>
        <page name='Low-Frequency Oscillating of Parameters'/>
        <page name='Linear and Exponential Segment Operations'/>
        <page name='Low Pass Butterworth Filter'/>
        <page name='Low Pass Filter'/>
        <page name='Low Pass Filter Operation'/>
        <page name='Low Shelf Filter'/>
        <page name='Mandolin'/>
        <page name='Metal Bar'/>
        <page name='Metronome'/>
        <page name='Mixing Nodes'/>
        <page name='Modal Resonance Filter'/>
        <page name='Modal Resonance Filter Operation'/>
        <page name='Moog Ladder Filter'/>
        <page name='Moog Ladder Filter Operation'/>
        <page name='Morphing Oscillator'/>
        <page name='Multi-tap Delay'/>
        <page name='MultiDelay Example'/>
        <page name='Newtons Cradle'/>
        <page name='Node FFT Plot'/>
        <page name='Node Output Plot'/>
        <page name='Noise Operations'/>
        <page name='Non-Audio Tutorial'/>
        <page name='Oscillator'/>
        <page name='Output Waveform Plot'/>
        <page name='Parameter Ramp Time'/>
        <page name='Parametric Equalizer'/>
        <page name='Peak Limiter'/>
        <page name='Pedestrians'/>
        <page name='Phase-Locked Vocoder'/>
        <page name='Phasor Operation'/>
        <page name='Pink and White Noise Generators'/>
        <page name='Playback Speed'/>
        <page name='Plucked String'/>
        <page name='Pitch Shifter'/>
        <page name='Plucked String Operation'/>
        <page name='Ring Modulator'/>
        <page name='Roland TB-303 Filter'/>
        <page name='Rolling Output Plot'/>
        <page name='Sampler Instrument - EXS24'/>
        <page name='Sampler Instrument - Wav file'/>
        <page name='Sawtooth Oscillator'/>
        <page name='Sawtooth Wave Oscillator Operation'/>
        <page name='Sean Costello Reverb'/>
        <page name='Sean Costello Reverb Operation'/>
        <page name='Sequencer - Multiple output'/>
        <page name='Simple Reverb'/>
        <page name='Splitting Nodes'/>
        <page name='Sporth Based Generator'/>
        <page name='Sporth Based Effect'/>
        <page name='Square Wave Oscillator'/>
        <page name='Stereo Panning'/>
        <page name='String Resonator'/>
        <page name='Tanh Distortion'/>
        <page name='Telephone'/>
        <page name='Three-Pole Low Pass Filter'/>
        <page name='Time Stretching and Pitch Shifting'/>
        <page name='Tone and Tone Complement Filters'/>
        <page name='Tracking Amplitude'/>
        <page name='Tracking Frequency'/>
        <page name='Tracking Frequency of Audio File'/>
        <page name='Tremolo'/>
        <page name='Triangular Wave Oscillator'/>
        <page name='Using Functions'/>
        <page name='Using Functions Part 2'/>
        <page name='Variable Delay'/>
        <page name='Variable Delay Operation'/>
        <page name='3D Panner'/>
        <page name='AKAudioFile Demo'/>
        <page name='AKAudioPlayer V2'/>
        <page name='Sequencer - single output'/>
<<<<<<< HEAD
=======
        <page name='AKMagneto'/>
>>>>>>> 80683742
    </pages>
</playground><|MERGE_RESOLUTION|>--- conflicted
+++ resolved
@@ -1,5 +1,5 @@
 <?xml version="1.0" encoding="UTF-8" standalone="yes"?>
-<playground version='6.0' target-platform='ios' auto-termination-delay='247.3474' display-mode='raw' timelineScrubberEnabled='true'>
+<playground version='6.0' target-platform='ios' display-mode='rendered'>
     <pages>
         <page name='Table Of Contents'/>
         <page name='Amplitude Envelope'/>
@@ -87,6 +87,7 @@
         <page name='Sean Costello Reverb'/>
         <page name='Sean Costello Reverb Operation'/>
         <page name='Sequencer - Multiple output'/>
+        <page name='Sequencer - Single output'/>
         <page name='Simple Reverb'/>
         <page name='Splitting Nodes'/>
         <page name='Sporth Based Generator'/>
@@ -112,9 +113,6 @@
         <page name='AKAudioFile Demo'/>
         <page name='AKAudioPlayer V2'/>
         <page name='Sequencer - single output'/>
-<<<<<<< HEAD
-=======
         <page name='AKMagneto'/>
->>>>>>> 80683742
     </pages>
 </playground>