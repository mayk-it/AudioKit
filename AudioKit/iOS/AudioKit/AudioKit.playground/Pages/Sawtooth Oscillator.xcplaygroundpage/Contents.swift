--- conflicted
+++ resolved
@@ -14,11 +14,6 @@
 sawtooth.start()
 
 AKPlaygroundLoop(every: 0.12) {
-<<<<<<< HEAD
-    sawtooth.amplitude = random(0, 0.3)
-    
-=======
->>>>>>> 22c61145
     let scale = [0, 2, 4, 5, 7, 9, 11, 12]
     var note = scale.randomElement()
     let octave = randomInt(3...6)  * 12
